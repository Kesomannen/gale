<script lang="ts">
	import Dialog from '$lib/components/ui/Dialog.svelte';
	import Markdown from '$lib/components/ui/Markdown.svelte';

	import ModInfoDialog from '../dialogs/ModInfoDialog.svelte';
	import ModCardList from '../ui/ModCardList.svelte';
	import ModContextMenuContent from './ModContextMenuContent.svelte';

	import { ModType, type Mod, type ModContextItem } from '$lib/types';
	import {
		communityUrl,
		formatModName,
		getMarkdown,
		modIconSrc,
		shortenFileSize,
		shortenNum,
		thunderstoreIconUrl,
		timeSince
	} from '$lib/util';

	import { DropdownMenu } from 'bits-ui';

	import Icon from '@iconify/svelte';
	import { type Snippet } from 'svelte';
	import * as api from '$lib/api';
	import { m } from '$lib/paraglide/messages';

	type Props = {
		mod: Mod;
		contextItems?: ModContextItem[];
		locked: boolean;
		onclose: () => void;
		children?: Snippet;
	};

	let { mod, contextItems = [], locked, onclose, children }: Props = $props();

	let dependenciesOpen = $state(false);

	let readmeOpen = $state(false);
	let readme: ModInfoDialog;

	let changelogOpen = $state(false);
	let changelog: ModInfoDialog;

	let allContextItems = $derived([
		...contextItems,
		{
			label: m.modDetails_allContextItems_close(),
			icon: 'mdi:close',
			onclick: onclose
		}
	]);

	let readmePromise: Promise<string | null> | null = $state(null);

	function formatReadme(readme: string | null) {
		if (readme === null) return null;

		return readme
			.split('\n')
			.filter((line) => !line.startsWith('# '))
			.join('\n');
	}

	$effect(() => {
		readmePromise = getMarkdown(mod, 'readme').then(formatReadme);
	});
</script>

<div
	class="border-primary-600 bg-primary-700 relative flex w-[40%] min-w-72 flex-col border-l px-6 pt-6 pb-4 text-white"
>
	<DropdownMenu.Root>
		<DropdownMenu.Trigger
			class="bg-primary-700 hover:bg-primary-600 absolute right-2 mt-0.5 rounded-full p-1"
		>
			<Icon class="text-primary-200 text-2xl" icon="mdi:dots-vertical" />
		</DropdownMenu.Trigger>
		<ModContextMenuContent style="light" {mod} {locked} items={allContextItems} type="dropdown" />
	</DropdownMenu.Root>

	<div class="light-scrollbar grow overflow-x-hidden overflow-y-auto pb-2">
		<div class="flex flex-wrap gap-4 xl:items-center">
			<img src={modIconSrc(mod)} class="max-h-30 max-w-30 rounded-lg" alt="" />

			<div>
				<svelte:element
					this={mod.type === ModType.Remote ? 'a' : 'div'}
					class={[
						'pr-4 text-left text-3xl font-bold break-words text-white xl:text-4xl',
						mod.type === ModType.Remote && 'hover:underline'
					]}
					href={communityUrl(`${mod.author}/${mod.name}`)}
					target="_blank">{formatModName(mod.name)}</svelte:element
				>

				{#if mod.author}
					<div class="text-primary-300 text-xl xl:text-2xl">
						{m.modDetails_by()}
						<a class="hover:underline" href={communityUrl(mod.author)} target="_blank">
							{mod.author}
						</a>
					</div>
				{/if}

				{#if mod.version}
					<div class="text-primary-300 text-xl xl:text-2xl">v{mod.version}</div>
				{/if}
			</div>
		</div>

		<div class="flex flex-wrap gap-1">
			{#if mod.isDeprecated}
				<div class="my-1 flex items-center rounded-lg bg-red-600 px-3 py-1 text-white">
					<Icon class="mr-1 text-xl" icon="mdi:error" />
					{m.modDetails_deprecated()}
				</div>
			{/if}

			{#if mod.containsNsfw}
				<div class="my-1 flex items-center rounded-lg bg-red-600 px-3 py-1 text-white">
					<Icon class="mr-1 text-xl" icon="material-symbols:explicit" />
					{m.modDetails_NSFW()}
				</div>
			{/if}
		</div>

		{#if mod.categories}
			<div class="mt-4 mb-1 flex flex-wrap gap-1">
				{#each mod.categories as category}
					<div class="bg-primary-600 text-primary-200 rounded-full px-4 py-1">
						{category}
					</div>
				{/each}
			</div>
		{/if}

		<div class="mt-2 flex items-center gap-1.5 text-lg">
			{#if mod.rating !== null}
				<Icon class="shrink-0 text-yellow-400" icon="mdi:star" />
				<span class="mr-4 text-yellow-400">{shortenNum(mod.rating)}</span>
			{/if}
			{#if mod.downloads !== null}
				<Icon class="shrink-0 text-green-400" icon="mdi:download" />
				<span class="mr-4 text-green-400">{shortenNum(mod.downloads)}</span>
			{/if}
			<Icon class="text-primary-400 shrink-0" icon="mdi:weight" />
			<span class="text-primary-400">{shortenFileSize(mod.fileSize)}</span>
		</div>

		{#if mod.lastUpdated !== null}
			<div class="text-primary-400 mt-1 text-lg">
				{m.modDetails_lastUpdated({time: timeSince(new Date(mod.lastUpdated))})}
			</div>
		{/if}

		{#if mod.description !== null}
			<p class="text-primary-300 mt-2 text-xl lg:hidden">
				{mod.description}
			</p>
		{/if}

		<div class="hidden lg:block">
			{#await readmePromise}
				<div role="status" class="animate-pulse">
					<div class="bg-primary-600 mt-4 h-8 w-80 rounded-xl"></div>
					<div class="bg-primary-600 mt-6 h-3 max-w-[500px] rounded-full"></div>
					<div class="bg-primary-600 mt-2.5 h-3 max-w-[460px] rounded-full"></div>
					<div class="bg-primary-600 mt-2.5 mb-4 h-3 max-w-[400px] rounded-full"></div>
				</div>
			{:then readme}
				<Markdown source={readme ?? m.modDetails_noFound()} />
			{/await}
		</div>
	</div>

	{#if mod.configFile}
		<div
			class="text-accent-400 hover:text-accent-300 my-2 flex items-center gap-2 text-lg hover:underline"
		>
			<Icon class="text-xl" icon="mdi:file-cog" />
			<a href={'/config?file=' + mod.configFile}>{m.modDetails_editConfig()}</a>
		</div>
	{/if}

<<<<<<< HEAD
	{#if mod.type === 'remote'}
		<button
			class="group bg-primary-600 hover:bg-primary-500 flex items-center rounded-md py-1 pr-1.5 pl-3 text-white"
			onmouseenter={() => changelog.fetchMarkdown()}
			onclick={() => (changelogOpen = true)}
		>
			<Icon icon="mdi:file-document" class="mr-2 text-lg" />
			{m.modDetails_changeLog()}
		</button>

		<button
			class="group bg-primary-600 hover:bg-primary-500 mt-1 flex items-center rounded-md py-1 pr-1.5 pl-3 text-white"
			onmouseenter={() => readme.fetchMarkdown()}
			onclick={() => (readmeOpen = true)}
		>
			<Icon icon="mdi:info" class="mr-2 text-lg" />
			{m.modDetails_details()}
		</button>
	{/if}
=======
	<button
		class="group bg-primary-600 hover:bg-primary-500 flex items-center rounded-md py-1 pr-1.5 pl-3 text-white"
		onmouseenter={() => changelog.fetchMarkdown()}
		onclick={() => (changelogOpen = true)}
	>
		<Icon icon="mdi:file-document" class="mr-2 text-lg" />
		Changelog
	</button>

	<button
		class="group bg-primary-600 hover:bg-primary-500 mt-1 flex items-center rounded-md py-1 pr-1.5 pl-3 text-white"
		onmouseenter={() => readme.fetchMarkdown()}
		onclick={() => (readmeOpen = true)}
	>
		<Icon icon="mdi:info" class="mr-2 text-lg" />
		Details
	</button>
>>>>>>> 55c346df

	{#if mod.dependencies !== null && mod.dependencies.length > 0}
		<button
			class="group bg-primary-600 hover:bg-primary-500 mt-1 flex items-center rounded-md py-1 pr-1 pl-3 text-white"
			onclick={() => (dependenciesOpen = true)}
		>
			<Icon icon="material-symbols:network-node" class="mr-2 text-lg" />
			{m.modDetails_dependencies()}
			<div class="bg-primary-500 group-hover:bg-primary-400 ml-auto rounded-md px-3 py-0.5 text-sm">
				{mod.dependencies.length}
			</div>
		</button>
	{/if}

	{@render children?.()}
</div>

<Dialog title="Dependencies of {mod.name}" bind:open={dependenciesOpen}>
	{#if mod.dependencies}
		<ModCardList names={mod.dependencies} class="mt-4" />
	{/if}
</Dialog>

<ModInfoDialog bind:this={readme} bind:open={readmeOpen} {mod} type="readme" />
<ModInfoDialog
	bind:this={changelog}
	bind:open={changelogOpen}
	{mod}
	useLatest={true}
	type="changelog"
/><|MERGE_RESOLUTION|>--- conflicted
+++ resolved
@@ -184,34 +184,13 @@
 		</div>
 	{/if}
 
-<<<<<<< HEAD
-	{#if mod.type === 'remote'}
-		<button
-			class="group bg-primary-600 hover:bg-primary-500 flex items-center rounded-md py-1 pr-1.5 pl-3 text-white"
-			onmouseenter={() => changelog.fetchMarkdown()}
-			onclick={() => (changelogOpen = true)}
-		>
-			<Icon icon="mdi:file-document" class="mr-2 text-lg" />
-			{m.modDetails_changeLog()}
-		</button>
-
-		<button
-			class="group bg-primary-600 hover:bg-primary-500 mt-1 flex items-center rounded-md py-1 pr-1.5 pl-3 text-white"
-			onmouseenter={() => readme.fetchMarkdown()}
-			onclick={() => (readmeOpen = true)}
-		>
-			<Icon icon="mdi:info" class="mr-2 text-lg" />
-			{m.modDetails_details()}
-		</button>
-	{/if}
-=======
 	<button
 		class="group bg-primary-600 hover:bg-primary-500 flex items-center rounded-md py-1 pr-1.5 pl-3 text-white"
 		onmouseenter={() => changelog.fetchMarkdown()}
 		onclick={() => (changelogOpen = true)}
 	>
 		<Icon icon="mdi:file-document" class="mr-2 text-lg" />
-		Changelog
+		{m.modDetails_changeLog()}
 	</button>
 
 	<button
@@ -220,9 +199,8 @@
 		onclick={() => (readmeOpen = true)}
 	>
 		<Icon icon="mdi:info" class="mr-2 text-lg" />
-		Details
+		{m.modDetails_details()}
 	</button>
->>>>>>> 55c346df
 
 	{#if mod.dependencies !== null && mod.dependencies.length > 0}
 		<button
