<script lang="ts">
	import Dialog from '$lib/components/ui/Dialog.svelte';
	import LaunchOptionsDialog from '$lib/components/dialogs/LaunchOptionsDialog.svelte';

	import * as api from '$lib/api';
	import Icon from '@iconify/svelte';
	import GameSelect from '$lib/components/toolbar/GameSelect.svelte';
	import Updater from './Updater.svelte';
	import Syncer from './Syncer.svelte';
	import ProfilesDropdown from './ProfilesDropdown.svelte';
	import games from '$lib/state/game.svelte';
	import InstallPopover from './InstallPopover.svelte';
	import { message } from '@tauri-apps/plugin-dialog';
<<<<<<< HEAD
	import { gameIconSrc } from '$lib/util';
	import type { LaunchOption } from '$lib/types';
=======
	import { gameIconSrc, timeSince } from '$lib/util';
>>>>>>> 0545d7b3

	let launchDialogOpen = $state(false);
	let gamesOpen = $state(false);
	let launchOptionsDialogOpen = $state(false);
	let launchOptions = $state<LaunchOption[]>([]);

	let timeSinceGamesUpdate = $derived.by(() => {
		gamesOpen; // refresh whenever the dialog is opened
		return timeSince(games.lastUpdated);
	});

	async function launchGame() {
		if (await api.profile.install.hasPendingInstallations()) {
			await message('Please wait for mod installations to complete before launching.');
			return;
		}

		const prefs = await api.prefs.get();
		prefs.gamePrefs = new Map(Object.entries(prefs.gamePrefs));
		const currentGameSlug = games.active?.slug;

		if (currentGameSlug) {
			const gamePrefs = prefs.gamePrefs.get(currentGameSlug);

			if (
				gamePrefs &&
				gamePrefs.launchMode.type === 'launcher' &&
				gamePrefs.platform === 'steam' &&
				gamePrefs.showSteamLaunchOptions
			) {
				try {
					const options = await api.profile.launch.getSteamLaunchOptions();

					if (options && options.length > 0) {
						launchOptions = options;
						launchOptionsDialogOpen = true;
						return;
					}
				} catch (error) {
					console.log('No Steam launch options available or not a Steam game');
				}
			}
		}

		await doLaunch();
	}

	async function doLaunch(args?: string) {
		launchDialogOpen = true;
		try {
			await api.profile.launch.launchGame(args);
		} catch {
			launchDialogOpen = false;
		}
	}

	function handleLaunchOptionSelect(args: string) {
		doLaunch(args);
	}
</script>

<div class="border-primary-600 bg-primary-900 flex h-12 shrink-0 flex-row border-t border-b">
	<button
		class="text-accent-400 hover:text-accent-400 border-primary-600 hover:bg-primary-800 flex shrink-0 items-center border-r pr-8 pl-6 font-semibold"
		onclick={launchGame}
	>
		<Icon icon="mdi:play-circle" class="mr-2 text-xl" />
		Launch game
	</button>

	<button
		onclick={() => (gamesOpen = !gamesOpen)}
		class="group border-primary-600 text-primary-300 group-hover:text-primary-200 hover:bg-primary-800 flex shrink-0 items-center justify-between border-r pr-4 pl-2 font-semibold"
	>
		<img
			src={games.active ? gameIconSrc(games.active) : ''}
			class="mr-2 max-h-8 max-w-8 rounded-sm"
			alt={games.active?.name}
		/>

		{games.active?.name}

		<Icon
			icon="mdi:menu"
			class="text-primary-300 group-hover:text-primary-200 ml-6 shrink-0 text-lg"
		/>
	</button>

	<ProfilesDropdown />
	<Syncer />
	<InstallPopover />
	<Updater />
</div>

<Dialog title="Launching {games.active?.name}..." bind:open={launchDialogOpen}>
	<p class="text-primary-400">
		This might take a few minutes depending on the size of your profile.
	</p>
</Dialog>

<Dialog title="Select game to mod" bind:open={gamesOpen}>
	<GameSelect onselect={() => (gamesOpen = false)} />
<<<<<<< HEAD
</Dialog>

<LaunchOptionsDialog
	bind:open={launchOptionsDialogOpen}
	options={launchOptions}
	gameName={games.active?.name ?? ''}
	onselect={handleLaunchOptionSelect}
/>
=======
	<div class="text-primary-400 my-1 text-center text-sm">
		Last updated {timeSinceGamesUpdate} ago
	</div>
</Dialog>
>>>>>>> 0545d7b3
<|MERGE_RESOLUTION|>--- conflicted
+++ resolved
@@ -11,12 +11,8 @@
 	import games from '$lib/state/game.svelte';
 	import InstallPopover from './InstallPopover.svelte';
 	import { message } from '@tauri-apps/plugin-dialog';
-<<<<<<< HEAD
-	import { gameIconSrc } from '$lib/util';
+	import { gameIconSrc, timeSince } from '$lib/util';
 	import type { LaunchOption } from '$lib/types';
-=======
-	import { gameIconSrc, timeSince } from '$lib/util';
->>>>>>> 0545d7b3
 
 	let launchDialogOpen = $state(false);
 	let gamesOpen = $state(false);
@@ -119,7 +115,9 @@
 
 <Dialog title="Select game to mod" bind:open={gamesOpen}>
 	<GameSelect onselect={() => (gamesOpen = false)} />
-<<<<<<< HEAD
+	<div class="text-primary-400 my-1 text-center text-sm">
+		Last updated {timeSinceGamesUpdate} ago
+	</div>
 </Dialog>
 
 <LaunchOptionsDialog
@@ -127,10 +125,4 @@
 	options={launchOptions}
 	gameName={games.active?.name ?? ''}
 	onselect={handleLaunchOptionSelect}
-/>
-=======
-	<div class="text-primary-400 my-1 text-center text-sm">
-		Last updated {timeSinceGamesUpdate} ago
-	</div>
-</Dialog>
->>>>>>> 0545d7b3
+/>