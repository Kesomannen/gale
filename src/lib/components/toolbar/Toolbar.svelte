--- conflicted
+++ resolved
@@ -10,12 +10,8 @@
 	import games from '$lib/state/game.svelte';
 	import InstallPopover from './InstallPopover.svelte';
 	import { message } from '@tauri-apps/plugin-dialog';
-<<<<<<< HEAD
-	import { gameIconSrc } from '$lib/util';
 	import { m, toolBar_dialog_launch_title } from '$lib/paraglide/messages';
-=======
 	import { gameIconSrc, timeSince } from '$lib/util';
->>>>>>> 1b831e64
 
 	let launchDialogOpen = $state(false);
 	let gamesOpen = $state(false);
