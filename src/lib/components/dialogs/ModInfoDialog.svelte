--- conflicted
+++ resolved
@@ -4,11 +4,8 @@
 	import type { MarkdownType, Mod } from '$lib/types';
 	import Icon from '@iconify/svelte';
 	import * as api from '$lib/api';
-<<<<<<< HEAD
 	import { m } from '$lib/paraglide/messages';
-=======
 	import { getMarkdown } from '$lib/util';
->>>>>>> 55c346df
 
 	type Props = {
 		open?: boolean;
@@ -38,21 +35,13 @@
 			<Markdown source={value} />
 		{:else}
 			<div class="text-primary-300 flex items-center justify-center gap-2">
-<<<<<<< HEAD
-				{m.modInfoDialog_noFound({ kind })}
-=======
-				No {type} found
->>>>>>> 55c346df
+				{m.modInfoDialog_noFound({ type })}
 			</div>
 		{/if}
 	{:catch error}
 		<div class="flex items-center justify-center gap-2 text-red-400">
 			<Icon class="text-lg" icon="mdi:alert-circle-outline" />
-<<<<<<< HEAD
-			{m.modInfoDIalog_failed({ kind, error })}
-=======
-			Failed to load {type}: {error}
->>>>>>> 55c346df
+			{m.modInfoDIalog_failed({ type, error })}
 		</div>
 	{/await}
 </Dialog>