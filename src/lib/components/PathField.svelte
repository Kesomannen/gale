--- conflicted
+++ resolved
@@ -2,12 +2,8 @@
 	import Icon from '@iconify/svelte';
 	import { Button } from 'bits-ui';
 	import Label from './Label.svelte';
-<<<<<<< HEAD
-	import { T, t } from '../../i18n';
-=======
 	import { get } from 'svelte/store';
 	import { t } from '$i18n';
->>>>>>> 39886504
 
 	export let label: string = '';
 	export let onClick: () => void;
@@ -37,11 +33,7 @@
 			class="text-slate-300 truncate"
 			style="direction: rtl;"
 		>
-<<<<<<< HEAD
-			{hasValue ? value : t["Not set"] }
-=======
 			{hasValue ? value : get(t)['Not set']}
->>>>>>> 39886504
 		</div>
 
 		<slot name="field" />
