<script lang="ts">
	import { get } from 'svelte/store';
	import { T, t } from '$i18n';
	import Popup from '$lib/components/Popup.svelte';
	import { invokeCommand } from '$lib/invoke';
	import type { InstallProgress } from '$lib/models';
	import { formatTime, shortenFileSize } from '$lib/util';

	import { listen } from '@tauri-apps/api/event';

	import { Dialog, Progress } from 'bits-ui';
	import { onMount } from 'svelte';

	let open = false;

	let progress: InstallProgress = {
		totalProgress: 0,
		installedMods: 0,
		totalMods: 0,
		currentName: '',
		canCancel: false,
		task: {
			kind: 'installing'
		}
	};

	onMount(() => {
		listen<InstallProgress>('install_progress', (event) => {
			progress = event.payload;

			switch (progress.task.kind) {
				case 'done':
					progress.totalProgress = 1;
					progress.installedMods = progress.totalMods;
					setTimeout(() => {
						open = false;
					}, 250);
					break;

				case 'error':
					open = false;
					break;

				default:
					open = true;
					break;
			}
		});
	});
</script>

<Popup
	title="{t('Installing mods')} ({progress.installedMods}/{progress.totalMods})"
	canClose={progress.canCancel}
	bind:open
	confirmClose={{
		title: t("Abort installation"),
		message: t("Abort installation description")
	}}
	onClose={() => {
		invokeCommand('cancel_install');
	}}
>
	<Dialog.Description class="text-slate-400">
		{#if progress.task.kind == 'done'}
			{t("Done ex")}
		{:else if progress.task.kind == 'downloading'}
<<<<<<< HEAD
			{T("Install progress downloading", {"name": progress.currentName})} ({shortenFileSize(progress.task.payload.downloaded)}/{shortenFileSize(progress.task.payload.total)})
=======
			Downloading {progress.currentName} ({shortenFileSize(
				progress.task.payload.downloaded
			)}/{shortenFileSize(progress.task.payload.total)})
>>>>>>> cd56a2e1
		{:else if progress.task.kind == 'extracting'}
			{T("Install progress extracting", {"name": progress.currentName})}
		{:else if progress.task.kind == 'installing'}
			{T("Install progress installing", {"name": progress.currentName})}
		{/if}
	</Dialog.Description>

	<Progress.Root
		value={progress.totalProgress}
		max={1}
		class="relative mt-2 h-4 w-full overflow-hidden rounded-full bg-gray-900"
	>
		<div
			class="absolute left-0 top-0 h-full rounded-l-full bg-green-600 transition-all"
			style="width: {progress.totalProgress * 100}%"
		/>
	</Progress.Root>
</Popup><|MERGE_RESOLUTION|>--- conflicted
+++ resolved
@@ -65,13 +65,7 @@
 		{#if progress.task.kind == 'done'}
 			{t("Done ex")}
 		{:else if progress.task.kind == 'downloading'}
-<<<<<<< HEAD
 			{T("Install progress downloading", {"name": progress.currentName})} ({shortenFileSize(progress.task.payload.downloaded)}/{shortenFileSize(progress.task.payload.total)})
-=======
-			Downloading {progress.currentName} ({shortenFileSize(
-				progress.task.payload.downloaded
-			)}/{shortenFileSize(progress.task.payload.total)})
->>>>>>> cd56a2e1
 		{:else if progress.task.kind == 'extracting'}
 			{T("Install progress extracting", {"name": progress.currentName})}
 		{:else if progress.task.kind == 'installing'}
