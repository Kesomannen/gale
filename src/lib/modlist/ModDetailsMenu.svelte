--- conflicted
+++ resolved
@@ -107,13 +107,8 @@
 	</div>
 
 	{#if mod.author}
-<<<<<<< HEAD
-		<span class="text-slate-300 text-xl xl:text-2xl">
+		<span class="text-xl text-slate-300 xl:text-2xl">
 			{t("By")}
-=======
-		<span class="text-xl text-slate-300 xl:text-2xl">
-			By
->>>>>>> cd56a2e1
 			<Button.Root class="hover:underline" on:click={() => openCommunityUrl(mod.author)}>
 				{mod.author}
 			</Button.Root>
@@ -122,28 +117,16 @@
 
 	<div class="flex flex-wrap gap-1">
 		{#if mod.isDeprecated}
-<<<<<<< HEAD
-			<div class="flex items-center rounded-lg bg-red-600 text-white px-3 py-1 my-1">
-				<Icon class="text-xl mr-1" icon="mdi:error" />
-				{t("Deprecated")}
-=======
 			<div class="my-1 flex items-center rounded-lg bg-red-600 px-3 py-1 text-white">
 				<Icon class="mr-1 text-xl" icon="mdi:error" />
-				Deprecated
->>>>>>> cd56a2e1
+				{t("Deprecated")}
 			</div>
 		{/if}
 
 		{#if mod.containsNsfw}
-<<<<<<< HEAD
-			<div class="flex items-center rounded-lg bg-red-600 text-white px-3 py-1 my-1">
-				<Icon class="text-xl mr-1" icon="material-symbols:explicit" />
-				{t("Contains NSFW")}
-=======
 			<div class="my-1 flex items-center rounded-lg bg-red-600 px-3 py-1 text-white">
 				<Icon class="mr-1 text-xl" icon="material-symbols:explicit" />
-				Contains NSFW
->>>>>>> cd56a2e1
+				{t("Contains NSFW")}
 			</div>
 		{/if}
 	</div>
@@ -170,13 +153,8 @@
 	{/if}
 
 	{#if mod.lastUpdated}
-<<<<<<< HEAD
-		<div class="text-slate-400 text-lg">
+		<div class="text-lg text-slate-400">
 			{T("Last updated description", {"time": timeSince(new Date(mod.lastUpdated))})}
-=======
-		<div class="text-lg text-slate-400">
-			Last updated {timeSince(new Date(mod.lastUpdated))} ago
->>>>>>> cd56a2e1
 		</div>
 	{/if}
 
@@ -215,13 +193,8 @@
 			on:mouseenter={changelog.fetchMarkdown}
 			on:click={() => (changelogOpen = true)}
 		>
-<<<<<<< HEAD
-			<Icon icon="mdi:file-document" class="text-lg mr-2" />
+			<Icon icon="mdi:file-document" class="mr-2 text-lg" />
 			{t("Changelog")}
-=======
-			<Icon icon="mdi:file-document" class="mr-2 text-lg" />
-			Changelog
->>>>>>> cd56a2e1
 		</Button.Root>
 
 		<Button.Root
@@ -229,13 +202,8 @@
 			on:mouseenter={readme.fetchMarkdown}
 			on:click={() => (readmeOpen = true)}
 		>
-<<<<<<< HEAD
-			<Icon icon="mdi:info" class="text-lg mr-2" />
+			<Icon icon="mdi:info" class="mr-2 text-lg" />
 			{t("Details")}
-=======
-			<Icon icon="mdi:info" class="mr-2 text-lg" />
-			Details
->>>>>>> cd56a2e1
 		</Button.Root>
 	{/if}
 
@@ -244,15 +212,9 @@
 			class="group mt-1 flex items-center rounded-md bg-slate-600 py-1 pl-3 pr-1 text-white hover:bg-slate-500"
 			on:click={() => (dependenciesOpen = true)}
 		>
-<<<<<<< HEAD
-			<Icon icon="material-symbols:network-node" class="text-lg mr-2" />
+			<Icon icon="material-symbols:network-node" class="mr-2 text-lg" />
 			{t("Dependencies")}
-			<div class="bg-slate-500 group-hover:bg-slate-400 px-3 py-0.5 text-sm rounded-md ml-auto">
-=======
-			<Icon icon="material-symbols:network-node" class="mr-2 text-lg" />
-			Dependencies
 			<div class="ml-auto rounded-md bg-slate-500 px-3 py-0.5 text-sm group-hover:bg-slate-400">
->>>>>>> cd56a2e1
 				{mod.dependencies.length}
 			</div>
 		</Button.Root>
