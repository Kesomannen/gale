--- conflicted
+++ resolved
@@ -76,26 +76,16 @@
 			{#if mod.websiteUrl && mod.websiteUrl.length > 0}
 				<ModDetailsDropdownItem
 					icon="mdi:open-in-new"
-<<<<<<< HEAD
-					label="{t('Open website')}"
-					onClick={() => openIfDefined(mod.websiteUrl)}
-=======
-					label="Open website"
+					label={t("Open website")}
 					onClick={() => openIfNotNull(mod.websiteUrl)}
->>>>>>> af38be00
 				/>
 			{/if}
 
 			{#if mod.donateUrl}
 				<ModDetailsDropdownItem
 					icon="mdi:heart"
-<<<<<<< HEAD
-					label="{t("Donate")}"
-					onClick={() => openIfDefined(mod.donateUrl)}
-=======
-					label="Donate"
+					label={t("Donate")}
 					onClick={() => openIfNotNull(mod.donateUrl)}
->>>>>>> af38be00
 				/>
 			{/if}
 
@@ -233,15 +223,11 @@
 	<slot />
 </div>
 
-<<<<<<< HEAD
-<Popup title="{T("Dependencies of", {"name": mod.name})}" bind:open={dependenciesOpen}>
-=======
 <Popup
 	large={(mod.dependencies?.length ?? 0) > 10}
-	title="Dependencies of {mod.name}"
+	title={T("Dependencies of", {"name": mod.name})}
 	bind:open={dependenciesOpen}
 >
->>>>>>> af38be00
 	{#if mod.dependencies}
 		<ModCardList names={mod.dependencies} class="mt-4" />
 	{/if}
