<script lang="ts">
	import type { Mod } from '../models';
	import Icon from '@iconify/svelte';
	import { isOutdated } from '$lib/util';
	import { readFile } from '@tauri-apps/plugin-fs';
	import { activeGame } from '$lib/stores';
<<<<<<< HEAD
	
=======
	import { quintOut } from 'svelte/easing';
	import { fade, fly } from 'svelte/transition';
>>>>>>> e3769265

	export let mod: Mod;
	export let isSelected: boolean;
	export let isInstalled: boolean;
	export let showInstalledIcon: boolean;
	export let draggable = false;

	let imgSrc: string;

	$: {
		if (mod.type === 'remote') {
			imgSrc = mod.icon!;
		} else {
			if (mod.icon) {
				imgSrc = '';
				loadLoadIcon(mod.icon);
			} else {
				imgSrc = `games/${$activeGame?.id}.webp`;
			}
		}
	}

	$: descriptionClasses =
		mod.enabled === false
			? 'text-slate-500 line-through'
			: isSelected
				? 'text-slate-300'
				: 'text-slate-400 group-hover:text-slate-300';

	async function loadLoadIcon(path: string) {
		try {
			let data = await readFile(path);
			let blob = new Blob([data], { type: 'image/png' });
			imgSrc = URL.createObjectURL(blob);
		} catch (e) {
			console.error(e);
		}
	}
</script>

<button
	class="group flex w-full rounded-lg border border-slate-500 p-2 {isSelected
		? 'bg-slate-700'
		: 'border-opacity-0 hover:bg-slate-700'}"
	data-uuid={mod.uuid}
	on:click
	on:dragstart
	on:dragover
	on:drag
	on:dragend
	in:fade={{ duration: 50 }}
	{draggable}
>
	<img src={imgSrc} alt={mod.name} class="size-12 rounded-md" />
	<div class="flex-shrink flex-grow overflow-hidden pl-3 text-left">
		<div class="flex items-center gap-1 overflow-hidden">
			<div
				class="flex-shrink truncate font-semibold {mod.enabled === false
					? 'text-slate-300 line-through'
					: 'text-white'}"
			>
				{mod.name}
			</div>
			<div class="px-1 {descriptionClasses}">
				{mod.version ?? ''}
			</div>
			{#if mod.isPinned}
				<Icon class="flex-shrink-0 text-slate-400" icon="mdi:pin" />
			{/if}
			{#if mod.isDeprecated}
				<Icon class="flex-shrink-0 text-red-500" icon="mdi:error" />
			{/if}
			{#if isOutdated(mod)}
				<Icon class="flex-shrink-0 text-green-500" icon="mdi:arrow-up-circle" />
			{/if}
			{#if isInstalled && showInstalledIcon}
				<Icon class="flex-shrink-0 text-green-500" icon="mdi:check-circle" />
			{/if}
		</div>

		<div class="truncate {descriptionClasses}">
			{mod.description ?? ''}
		</div>
	</div>

	<!-- svelte-ignore a11y-click-events-have-key-events -->
	<div class="contents" on:click={(evt) => evt.stopPropagation()} role="none">
		<slot {isInstalled} />
	</div>
</button><|MERGE_RESOLUTION|>--- conflicted
+++ resolved
@@ -4,12 +4,8 @@
 	import { isOutdated } from '$lib/util';
 	import { readFile } from '@tauri-apps/plugin-fs';
 	import { activeGame } from '$lib/stores';
-<<<<<<< HEAD
-	
-=======
 	import { quintOut } from 'svelte/easing';
 	import { fade, fly } from 'svelte/transition';
->>>>>>> e3769265
 
 	export let mod: Mod;
 	export let isSelected: boolean;
