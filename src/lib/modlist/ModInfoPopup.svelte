--- conflicted
+++ resolved
@@ -1,18 +1,10 @@
 <script lang="ts">
-<<<<<<< HEAD
-	import { T } from "$i18n";
-	import Markdown from "$lib/components/Markdown.svelte";
-	import Popup from "$lib/components/Popup.svelte";
-	import type { MarkdownResponse, Mod } from "$lib/models";
-	import Icon from "@iconify/svelte";
-	import { fetch } from "@tauri-apps/plugin-http";
-=======
+	import { T } from '$i18n';
 	import Markdown from '$lib/components/Markdown.svelte';
 	import Popup from '$lib/components/Popup.svelte';
 	import type { MarkdownResponse, Mod } from '$lib/models';
 	import Icon from '@iconify/svelte';
 	import { fetch } from '@tauri-apps/plugin-http';
->>>>>>> ae08f128
 
 	export let open = false;
 	export let useLatest = false;
@@ -37,25 +29,14 @@
 	{#await promise}
 		<Icon class="text-slate-300 text-4xl animate-spin" icon="mdi:loading" />
 	{:then value}
-<<<<<<< HEAD
-		{#if value}
-      {#if value?.markdown}
+		{#if value !== null}
+      {#if value.markdown !== undefined}
         <Markdown source={value.markdown} />
       {:else}
         <p class="text-red-300">{T("No path found", {"path": path})}</p>
       {/if}
 		{:else}
-			<p class="text-red-300">{T("Failed to load path", {"path": path, "status": value?.status})}</p>
-=======
-		{#if value !== null}
-			{#if value.markdown !== undefined}
-				<Markdown source={value.markdown} />
-			{:else}
-				<p class="text-red-300">No {path} found</p>
-			{/if}
-		{:else}
-			<p class="text-red-300">Failed to load {path}</p>
->>>>>>> ae08f128
+			<p class="text-red-300">{T("Failed to load path", {"path": path})}</p>
 		{/if}
 	{:catch error}
 		<p class="text-red-300">{T("Failed to load path error", {"path": path, "error": error})}</p>
