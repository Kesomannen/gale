<script lang="ts">
	import Popup from '$lib/components/Popup.svelte';
	import TabsMenu from '$lib/components/TabsMenu.svelte';

	import { Tabs } from 'bits-ui';

	import { invokeCommand } from '$lib/invoke';
	import type { ImportData } from '$lib/models';
	import Icon from '@iconify/svelte';
	import { readText } from '@tauri-apps/plugin-clipboard-manager';
	import { confirm } from '@tauri-apps/plugin-dialog';
	import InputField from '$lib/components/InputField.svelte';
	import { activeGame, profiles, refreshProfiles, setActiveGame } from '$lib/stores';
	import BigButton from '$lib/components/BigButton.svelte';
	import Label from '$lib/components/Label.svelte';
	import Dropdown from '$lib/components/Dropdown.svelte';
	import ModCardList from '$lib/modlist/ModCardList.svelte';
	import Tooltip from '$lib/components/Tooltip.svelte';
	import Checkbox from '$lib/components/Checkbox.svelte';
	import Info from '$lib/components/Info.svelte';
	import { onMount } from 'svelte';
	import { listen } from '@tauri-apps/api/event';

	let open: boolean;
	let data: ImportData | null;

	let key: string;
	let name: string;
	let loading: boolean;
	let importAll: boolean;
	let mode: 'new' | 'overwrite' = 'new';

	$: if (mode === 'overwrite' && isAvailable(name)) {
		name = profiles[0].name;
	}

	$: nameAvailable = mode === 'overwrite' || isAvailable(name);

	onMount(() => {
		listen<ImportData>('import_profile', (evt) => {
			data = evt.payload;
			name = data.name;
			mode = isAvailable(name) ? 'new' : 'overwrite';

			open = true;
		});
	});

	async function getKeyFromClipboard() {
		key = (await readText()) ?? '';
	}

	async function submitKey() {
		loading = true;
		try {
<<<<<<< HEAD
			data = await invokeCommand<ImportData>('import_code', { key: key.trim() });
			await openFor(data);
=======
			data = await invokeCommand<ImportData>('read_profile_code', { key: key.trim() });
			openFor(data);
>>>>>>> fcfdda9b
		} finally {
			loading = false;
		}
	}

	async function importData() {
		if (!data) return;

		data.name = name;

		if (mode === 'overwrite') {
			let confirmed = await confirm(`Are you sure you want to override ${data.name}?`);

			if (!confirmed) return;
		}

		invokeCommand('import_profile', { data, importAll }).then(refreshProfiles);
		data = null;
		importAll = false;
		open = false;
	}

	function isAvailable(name: string) {
		return !profiles.some((profile) => profile.name === name);
	}

	export async function openFor(importData: ImportData) {
		data = importData;

		if (data.game !== null && $activeGame?.slug !== data.game) {
			await setActiveGame(data.game);
		}

		name = data.name;
		mode = isAvailable(name) ? 'new' : 'overwrite';

		open = true;
	}

	export function openForCode() {
		data = null;
		getKeyFromClipboard();

		open = true;
	}
</script>

<Popup
	title="Import profile"
	bind:open
	onClose={() => {
		data = null;
		importAll = false;
	}}
>
	{#if data === null}
		<div class="mt-1 flex gap-2">
			<div class="grow">
				<InputField bind:value={key} class="w-full" size="lg" placeholder="Enter import code..." />
			</div>

			<BigButton on:click={submitKey} disabled={loading}>
				{#if loading}
					<Icon icon="mdi:loading" class="animate-spin" />
				{:else}
					Import
				{/if}
			</BigButton>
		</div>
	{:else}
		<TabsMenu
			bind:value={mode}
			options={[
				{ value: 'new', label: 'Create new' },
				{ value: 'overwrite', label: 'Overwrite existing' }
			]}
		>
			<Tabs.Content value="new">
				<div class="flex items-center">
					<Label>Profile name</Label>

					<Info>A unique name for the imported profile.</Info>

					<div class="relative grow">
						<InputField bind:value={name} class="w-full" />

						{#if !nameAvailable}
							<Tooltip class="absolute right-2 bottom-0 h-full cursor-text text-xl text-red-500">
								<Icon icon="mdi:error" />

								<div slot="tooltip">
									Profile {name} already exists!
								</div>
							</Tooltip>
						{/if}
					</div>
				</div>
			</Tabs.Content>

			<Tabs.Content value="overwrite">
				<div class="flex items-center">
					<Label>Choose profile</Label>

					<Info>Which existing profile to overwrite with the imported one.</Info>

					<Dropdown
						class="grow"
						items={profiles.map((profile) => profile.name)}
						avoidCollisions={false}
						multiple={false}
						bind:selected={name}
					/>
				</div>
			</Tabs.Content>
		</TabsMenu>

		<details>
			<summary class="text-primary-300 mt-2 cursor-pointer"
				>{data.modNames.length} mods to install</summary
			>

			<ModCardList names={data.modNames} class="mt-2 max-h-[50vh] shrink grow" />
		</details>

		<details>
			<summary class="text-primary-300 mt-1 cursor-pointer">Advanced options</summary>

			<div class="mt-1 flex items-center">
				<Label>Import all files</Label>
				<Info>
					Import all files found in the profile, instead of just well-known config file formats.
					This is unsafe and can let an attacker install malware on your system. <b
						>Only enable this for trusted profiles!</b
					>
				</Info>
				<Checkbox bind:value={importAll} />
			</div>
		</details>

		<div class="text-primary-400 mt-2 flex w-full items-center justify-end gap-2">
			<BigButton
				color="primary"
				on:click={() => {
					open = false;
					data = null;
				}}>Cancel</BigButton
			>
			<BigButton disabled={!nameAvailable || loading} on:click={importData}>Import</BigButton>
		</div>
	{/if}
</Popup><|MERGE_RESOLUTION|>--- conflicted
+++ resolved
@@ -53,13 +53,8 @@
 	async function submitKey() {
 		loading = true;
 		try {
-<<<<<<< HEAD
-			data = await invokeCommand<ImportData>('import_code', { key: key.trim() });
+			data = await invokeCommand<ImportData>('read_profile_code', { key: key.trim() });
 			await openFor(data);
-=======
-			data = await invokeCommand<ImportData>('read_profile_code', { key: key.trim() });
-			openFor(data);
->>>>>>> fcfdda9b
 		} finally {
 			loading = false;
 		}
