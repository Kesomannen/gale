<script lang="ts">
	import Popup from '$lib/components/Popup.svelte';
	import TabsMenu from '$lib/components/TabsMenu.svelte';

	import { Tabs } from 'bits-ui';

	import { invokeCommand } from '$lib/invoke';
	import type { ImportData } from '$lib/models';
	import Icon from '@iconify/svelte';
	import { readText } from '@tauri-apps/plugin-clipboard-manager';
	import { confirm } from '@tauri-apps/plugin-dialog';
	import InputField from '$lib/components/InputField.svelte';
	import { profiles, refreshProfiles } from '$lib/stores';
	import BigButton from '$lib/components/BigButton.svelte';
	import Label from '$lib/components/Label.svelte';
	import Dropdown from '$lib/components/Dropdown.svelte';
	import ModCardList from '$lib/modlist/ModCardList.svelte';

	import { t, T } from '$i18n';

	export let open: boolean;
	export let data: ImportData | null;

	let key: string;
	let name: string;
	let loading: boolean;
	let mode: 'new' | 'overwrite' = 'new';

	$: if (open) {
		getKeyFromClipboard();
	}

	$: if (mode === 'overwrite' && isAvailable(name)) {
		name = profiles[0].name;
	}

	$: nameAvailable = mode === 'overwrite' || isAvailable(name);

	async function getKeyFromClipboard() {
		key = (await readText()) ?? '';
	}

	async function submitKey() {
		loading = true;
		try {
			data = await invokeCommand<ImportData>('import_code', { key: key.trim() });
			name = data.name;
			mode = isAvailable(name) ? 'new' : 'overwrite';
			console.log(data);
		} catch (e) {
			open = false;
		} finally {
			loading = false;
		}
	}

	async function importData() {
		if (!data) return;

		data.name = name;

		if (mode === 'overwrite') {
			let confirmed = await confirm(T('Import profile override description', {"name": data.name}), {
				title: t('Import profile override')
			});

			if (!confirmed) return;
		}

		invokeCommand('import_data', { data }).then(refreshProfiles);
		data = null;
		open = false;
	}

	function isAvailable(name: string) {
		return !profiles.some((profile) => profile.name === name);
	}
</script>

<Popup title={t('Import profile')} large={data !== null} bind:open onClose={() => (data = null)}>
	{#if data}
		<TabsMenu
			bind:value={mode}
			options={[
				{ value: 'new', label: t('Create new') },
				{ value: 'overwrite', label: t('Overwrite existing') }
			]}
		>
			<Tabs.Content value="new">
				<div class="flex items-center">
					<Label text="{t('Profile name')}" />

					<InputField bind:value={name} class="w-full" />
				</div>

				{#if !nameAvailable}
					<div class="text-md mt-1 flex items-center gap-1 font-bold text-red-400">
						<div class="w-[30%] min-w-52" />
						<Icon icon="mdi:error" class="text-lg" />
						{T('Profile name exists', {"name": name})}
					</div>
				{/if}
			</Tabs.Content>

			<Tabs.Content value="overwrite">
				<div class="flex items-center">
					<Label text="{t('Choose profile')}" />

					<Dropdown
						class="flex-grow"
						items={profiles.map((profile) => profile.name)}
						avoidCollisions={false}
						bind:selected={name}
					/>
				</div>
			</Tabs.Content>
		</TabsMenu>

		{#if data.modNames}
<<<<<<< HEAD
			<h3 class="mt-2 text-lg font-semibold text-white">{T('Many mods to install', {"length": data.mods.length})}</h3>
			<ModCardList names={data.modNames} class="mt-2 max-h-[55lvh]" />
=======
			<h3 class="mt-2 text-lg font-semibold text-white">{data.mods.length} mods to install</h3>
			<ModCardList names={data.modNames} class="mt-2 max-h-[50vh] flex-shrink flex-grow" />
>>>>>>> af38be00
		{/if}

		<div class="mt-2 flex w-full items-center justify-end gap-2 text-slate-400">
			<BigButton
				color="gray"
				on:click={() => {
					open = false;
					data = null;
				}}>{t("Cancel")}</BigButton
			>
			<BigButton disabled={!nameAvailable || loading} on:click={importData}>{t("Import")}</BigButton>
		</div>
	{:else}
		<div class="mt-1 flex gap-2">
			<div class="flex-grow">
				<InputField bind:value={key} class="w-full" size="lg" placeholder="{t('Enter import code')}" />
			</div>

			<BigButton on:click={submitKey} disabled={loading}>
				{#if loading}
					<Icon icon="mdi:loading" class="animate-spin" />
				{:else}
					{t("Import")}
				{/if}
			</BigButton>
		</div>
	{/if}
</Popup><|MERGE_RESOLUTION|>--- conflicted
+++ resolved
@@ -117,13 +117,8 @@
 		</TabsMenu>
 
 		{#if data.modNames}
-<<<<<<< HEAD
 			<h3 class="mt-2 text-lg font-semibold text-white">{T('Many mods to install', {"length": data.mods.length})}</h3>
-			<ModCardList names={data.modNames} class="mt-2 max-h-[55lvh]" />
-=======
-			<h3 class="mt-2 text-lg font-semibold text-white">{data.mods.length} mods to install</h3>
 			<ModCardList names={data.modNames} class="mt-2 max-h-[50vh] flex-shrink flex-grow" />
->>>>>>> af38be00
 		{/if}
 
 		<div class="mt-2 flex w-full items-center justify-end gap-2 text-slate-400">
