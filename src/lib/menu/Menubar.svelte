<script lang="ts">
	import Icon from '@iconify/svelte';
	import { Button, Menubar } from 'bits-ui';

	import MenubarTrigger from '$lib/menu/MenubarTrigger.svelte';
	import MenubarItem from '$lib/menu/MenubarItem.svelte';

	import { invokeCommand } from '$lib/invoke';

	import { open as shellOpen } from '@tauri-apps/plugin-shell';
	import { getCurrentWindow } from '@tauri-apps/api/window';
	import ImportProfilePopup from '$lib/import/ImportProfilePopup.svelte';
	import ExportCodePopup from '$lib/import/ExportCodePopup.svelte';
	import { confirm, open } from '@tauri-apps/plugin-dialog';
	import type { ImportData } from '$lib/models';
	import ImportR2Popup from '$lib/import/ImportR2Popup.svelte';
	import { activeProfile, refreshProfiles } from '$lib/stores';
	import NewProfilePopup from './NewProfilePopup.svelte';
	import InputField from '$lib/components/InputField.svelte';
	import BigButton from '$lib/components/BigButton.svelte';
	import { capitalize } from '$lib/util';
	import Popup from '$lib/components/Popup.svelte';
	import { refreshUpdate } from './Updater.svelte';
	import MenubarSeparator from './MenubarSeparator.svelte';
	import hotkeys from 'hotkeys-js';
	import { onMount } from 'svelte';
	import { writeText } from '@tauri-apps/plugin-clipboard-manager';

	import { get } from 'svelte/store';
	import { T, t } from '$i18n';

	let importR2Open = false;
	let newProfileOpen = false;
	let exportCodePopup: ExportCodePopup;

	let importProfileOpen = false;
	let importProfileData: ImportData | null = null;

	let profileOperation: 'rename' | 'duplicate' = 'rename';
	let profileOperationName = '';
	let profileOperationOpen = false;
	let profileOperationInProgress = false;

	const appWindow = getCurrentWindow();

	async function importLocalMod() {
<<<<<<< HEAD
		let response = await open({
			title: t("Import mod file description"),
=======
		let path = await open({
			title: 'Select the mod file to import',
>>>>>>> e3769265
			filters: [{ name: 'Dll or zip', extensions: ['dll', 'zip'] }]
		});

		if (path === null) return;
		invokeCommand('import_local_mod', { path });

		activeProfile.update((profile) => profile);
	}

	async function importFile() {
<<<<<<< HEAD
		let response = await open({
			title: t('Import file description'),
=======
		let path = await open({
			title: 'Select the file to import',
>>>>>>> e3769265
			filters: [{ name: 'Profile file', extensions: ['r2z'] }]
		});

		if (path === null) return;
		let data = await invokeCommand<ImportData>('import_file', { path });

		importProfileData = data;
		importProfileOpen = true;
	}

	async function exportFile() {
		let dir = await open({
			directory: true,
			title: t('Export file description')
		});

		if (dir === null) return;
		invokeCommand('export_file', { dir });
	}

	async function setAllModsState(enable: boolean) {
		await invokeCommand('set_all_mods_state', { enable });
		activeProfile.update((profile) => profile);
	}

	function openProfileOperation(operation: 'rename' | 'duplicate') {
		profileOperation = operation;
		profileOperationName = $activeProfile?.name ?? 'Unknown';
		profileOperationOpen = true;
	}

	async function doProfileOperation() {
		if (profileOperationInProgress) return;

		profileOperationInProgress = true;

		try {
			if (profileOperation == 'rename') {
				await invokeCommand('rename_profile', { name: profileOperationName });
			} else if (profileOperation == 'duplicate') {
				await invokeCommand('duplicate_profile', { name: profileOperationName });
			}
		} catch (e) {
			profileOperationInProgress = false;
			throw e;
		}

		await refreshProfiles();
		profileOperationInProgress = false;
		profileOperationOpen = false;
	}

	async function uninstallDisabledMods() {
		let confirmed = await confirm('Are you sure you want to uninstall all disabled mods?');
		if (!confirmed) return;

		let removed = await invokeCommand<number>('remove_disabled_mods');
		activeProfile.update((profile) => {
			if (profile === null) return null;

			profile.modCount -= removed;
			return profile;
		});
	}

	async function zoom(value: { delta: number } | { factor: number }) {
		await invokeCommand('zoom_window', { value });
	}

	async function copyLaunchArgs() {
		let str = await invokeCommand<string>('get_launch_args');
		writeText(str);
	}

	onMount(() => {
		hotkeys('ctrl|+,ctrl|-,ctrl|0,ctrl|n,ctrl|d,f2', { splitKey: '|' }, (evt, handler) => {
			console.log(handler.key);
			switch (handler.key) {
				case 'ctrl|+':
					zoom({ delta: 0.25 });
					break;

				case 'ctrl|-':
					zoom({ delta: -0.25 });
					break;

				case 'ctrl|0':
					zoom({ factor: 1 });
					break;

				case 'ctrl|n':
					newProfileOpen = true;
					break;

				case 'ctrl|d':
					openProfileOperation('duplicate');
					break;

				case 'f2':
					openProfileOperation('rename');
					break;

				default:
					return true;
			}

			return false;
		});
	});
</script>

<div data-tauri-drag-region class="flex h-8 flex-shrink-0 bg-gray-800">
	<Menubar.Root class="flex items-center py-1">
		<img src="favicon.png" alt="Gale logo" class="ml-4 mr-2 h-5 w-5 opacity-50" />
		<Menubar.Menu>
			<MenubarTrigger>{t("File")}</MenubarTrigger>
			<Menubar.Content
				class="mt-0.5 flex flex-col gap-0.5 rounded-lg border border-gray-600 bg-gray-800 py-1 shadow-xl"
			>
				<MenubarItem
					on:click={() => invokeCommand('open_profile_dir')}
					text={t('Open profile directory')}
				/>
				<MenubarItem on:click={() => invokeCommand('open_bepinex_log')} text={t('Open game logs')} />
				<MenubarItem on:click={() => invokeCommand('open_gale_log')} text={t('Open gale logs')} />
				<MenubarSeparator />
				<MenubarItem
					on:click={() => invokeCommand('clear_download_cache', { soft: true })}
					text={t('Clear unused mod cache')}
				/>
				<MenubarItem
					on:click={() => invokeCommand('clear_download_cache', { soft: false })}
					text={t('Clear all cached mods')}
				/>
				<MenubarSeparator />
				<MenubarItem on:click={() => invokeCommand('trigger_mod_fetching')} text={t('Fetch mods')} />
			</Menubar.Content>
		</Menubar.Menu>
		<Menubar.Menu>
			<MenubarTrigger>{t("Profile")}</MenubarTrigger>
			<Menubar.Content
				class="mt-0.5 flex flex-col gap-0.5 rounded-lg border border-gray-600 bg-gray-800 py-1 shadow-xl"
			>
				<MenubarItem
					on:click={() => (newProfileOpen = true)}
					text={t('Create new profile')}
					key="Ctrl+N"
				/>
				<MenubarItem
					on:click={() => openProfileOperation('rename')}
					text={t('Rename active profile')}
					key="F2"
				/>
				<MenubarItem
					on:click={() => openProfileOperation('duplicate')}
					text={t('Duplicate active profile')}
					key="Ctrl+D"
				/>
				<MenubarSeparator />
				<MenubarItem
					on:click={() => invokeCommand('copy_dependency_strings')}
					text={t('Copy mod list')}
				/>
				<MenubarItem on:click={() => invokeCommand('copy_debug_info')} text={t('Copy debug info')} />
				<MenubarItem on:click={copyLaunchArgs} text={t('Copy launch arguments')} />
				<MenubarSeparator />
				<MenubarItem on:click={() => setAllModsState(true)} text={t('Enable all mods')} />
				<MenubarItem on:click={() => setAllModsState(false)} text={t('Disable all mods')} />
				<MenubarItem on:click={uninstallDisabledMods} text={t('Uninstall disabled mods')} />
			</Menubar.Content>
		</Menubar.Menu>
		<Menubar.Menu>
			<MenubarTrigger>{t("Import")}</MenubarTrigger>
			<Menubar.Content
				class="mt-0.5 flex flex-col gap-0.5 rounded-lg border border-gray-600 bg-gray-800 py-1 shadow-xl"
			>
				<MenubarItem on:click={() => (importProfileOpen = true)} text={t('Import profile from code')} />
				<MenubarItem on:click={importFile} text={t('Import profile from file')} />
				<MenubarItem on:click={importLocalMod} text={t('Import local mod')} />
				<MenubarItem on:click={() => (importR2Open = true)} text={t('Import profiles from r2modman')} />
			</Menubar.Content>
		</Menubar.Menu>
		<Menubar.Menu>
			<MenubarTrigger>{t("Export")}</MenubarTrigger>
			<Menubar.Content
				class="mt-0.5 flex flex-col gap-0.5 rounded-lg border border-gray-600 bg-gray-800 py-1 shadow-xl"
			>
				<MenubarItem on:click={() => exportCodePopup.open()} text={t('Export profile as code')} />
				<MenubarItem on:click={exportFile} text={t('Export profile as file')}/>
			</Menubar.Content>
		</Menubar.Menu>
		<Menubar.Menu>
			<MenubarTrigger>{t("Window")}</MenubarTrigger>
			<Menubar.Content
				class="mt-0.5 flex flex-col gap-0.5 rounded-lg border border-gray-600 bg-gray-800 py-1 shadow-xl"
			>
				<MenubarItem on:click={appWindow.minimize} text={t("Minimize")} />
				<MenubarItem on:click={appWindow.toggleMaximize} text={t("Maximize")} />
				<MenubarItem on:click={appWindow.close} text={t("Close")} />
				<MenubarSeparator />
				<MenubarItem
					on:click={() => invokeCommand('zoom_window', { value: { delta: 0.25 } })}
					text={t("Zoom in")}
					key="Ctrl++"
				/>
				<MenubarItem
					on:click={() => invokeCommand('zoom_window', { value: { delta: -0.25 } })}
					text={t("Zoom out")}
					key="Ctrl+-"
				/>
				<MenubarItem
					on:click={() => invokeCommand('zoom_window', { value: { factor: 1 } })}
					text={t("Reset zoom")}
					key="Ctrl+0"
				/>
			</Menubar.Content>
		</Menubar.Menu>
		<Menubar.Menu>
			<MenubarTrigger>{t("Help")}</MenubarTrigger>
			<Menubar.Content
				class="mt-0.5 flex flex-col gap-0.5 rounded-lg border border-gray-600 bg-gray-800 py-1 shadow-xl"
			>
				<MenubarItem on:click={refreshUpdate} text={t('Check for app updates')} />
				<MenubarItem
					on:click={() => shellOpen('https://github.com/Kesomannen/ModManager/issues/')}
					text={t('Report a bug')}
				/>
				<MenubarItem
					on:click={() => shellOpen('https://discord.gg/lcmod')}
					text={t('Join LC modding server')}
				/>
				<MenubarItem
					on:click={() =>
						shellOpen('https://discord.com/channels/1168655651455639582/1246088342458863618')}
					text={t('Open discord thread')}
				/>
			</Menubar.Content>
		</Menubar.Menu>
	</Menubar.Root>

	<Button.Root class="group ml-auto px-3 py-1.5 hover:bg-gray-700" on:click={appWindow.minimize}>
		<Icon icon="mdi:minimize" class="text-gray-500 group-hover:text-white" />
	</Button.Root>
	<Button.Root class="group px-3 py-1.5 hover:bg-gray-700" on:click={appWindow.toggleMaximize}>
		<Icon icon="mdi:maximize" class="text-gray-500 group-hover:text-white" />
	</Button.Root>
	<Button.Root class="group px-3 py-1.5 hover:bg-red-700" on:click={appWindow.close}>
		<Icon icon="mdi:close" class="text-gray-500 group-hover:text-white" />
	</Button.Root>
</div>

<Popup
	title="{t(`${profileOperation} profile`)}"
	canClose={!profileOperationInProgress}
	bind:open={profileOperationOpen}
>
	<p class="mb-1 text-slate-300">
		{profileOperation == 'duplicate'
			? t('Duplicate active profile description')
			: t('Rename active profile description')}
	</p>
	<InputField
		bind:value={profileOperationName}
		placeholder="{t('Enter name')}"
		size="lg"
		class="w-full"
		on:submit={doProfileOperation}
	/>
	{#if profileOperation == 'duplicate'}
		<p class="mt-2 text-sm text-slate-400">
			{t('Duplicate active profile processing')}
		</p>
	{/if}
	<div class="ml-auto mt-2 flex justify-end gap-2">
		{#if !profileOperationInProgress}
			<BigButton color="gray" on:click={() => (profileOperationOpen = false)}>{t("Cancel")}</BigButton>
		{/if}
		<BigButton
			color="green"
			fontWeight="medium"
			disabled={profileOperationInProgress}
			on:click={doProfileOperation}
		>
			{#if profileOperationInProgress}
				<Icon icon="mdi:loading" class="my-1 animate-spin text-lg" />
			{:else}
				{t(profileOperation)}
			{/if}
		</BigButton>
	</div>
</Popup>

<NewProfilePopup bind:open={newProfileOpen} />
<ImportProfilePopup bind:open={importProfileOpen} bind:data={importProfileData} />
<ExportCodePopup bind:this={exportCodePopup} />
<ImportR2Popup bind:open={importR2Open} /><|MERGE_RESOLUTION|>--- conflicted
+++ resolved
@@ -44,13 +44,8 @@
 	const appWindow = getCurrentWindow();
 
 	async function importLocalMod() {
-<<<<<<< HEAD
-		let response = await open({
+		let path = await open({
 			title: t("Import mod file description"),
-=======
-		let path = await open({
-			title: 'Select the mod file to import',
->>>>>>> e3769265
 			filters: [{ name: 'Dll or zip', extensions: ['dll', 'zip'] }]
 		});
 
@@ -61,13 +56,8 @@
 	}
 
 	async function importFile() {
-<<<<<<< HEAD
-		let response = await open({
-			title: t('Import file description'),
-=======
 		let path = await open({
-			title: 'Select the file to import',
->>>>>>> e3769265
+			title: t("Import file description"),
 			filters: [{ name: 'Profile file', extensions: ['r2z'] }]
 		});
 
