<script lang="ts">
	import Icon from '@iconify/svelte';
	import { Button, Dialog, Menubar } from 'bits-ui';

	import MenubarTrigger from '$lib/menu/MenubarTrigger.svelte';
	import MenubarItem from '$lib/menu/MenubarItem.svelte';

	import { invokeCommand } from '$lib/invoke';

	import { open as shellOpen } from '@tauri-apps/plugin-shell';
	import { getCurrentWindow } from '@tauri-apps/api/window';
	import ImportProfilePopup from '$lib/import/ImportProfilePopup.svelte';
	import ExportCodePopup from '$lib/import/ExportCodePopup.svelte';
	import { writeText } from '@tauri-apps/plugin-clipboard-manager';
	import { open } from '@tauri-apps/plugin-dialog';
	import type { ImportData } from '$lib/models';
	import ImportR2Popup from '$lib/import/ImportR2Popup.svelte';
	import { activeProfile, refreshProfiles } from '$lib/stores';
	import NewProfilePopup from './NewProfilePopup.svelte';
	import ConfirmPopup from '$lib/components/ConfirmPopup.svelte';
	import InputField from '$lib/components/InputField.svelte';
	import BigButton from '$lib/components/BigButton.svelte';
	import { capitalize } from '$lib/util';
	import Popup from '$lib/components/Popup.svelte';
	import { refreshUpdate } from './Updater.svelte';
	import { t } from '$i18n';

	let importR2Open = false;
	let newProfileOpen = false;
	let exportPackOpen = false;
	let exportCodePopup: ExportCodePopup;

	let importProfileOpen = false;
	let importProfileData: ImportData | null = null;

	let profileOperation: 'rename' | 'duplicate' = 'rename';
	let profileOperationName = '';
	let profileOperationOpen = false;
	let profileOperationInProgress = false;

	const appWindow = getCurrentWindow();

	async function importModDir() {
		let path = await open({
			directory: true,
			title: t['Import mod directory description']
		});

		if (path === null) return;
		invokeCommand('import_local_mod', { path });
	}

	async function importModFile() {
		let response = await open({
			title: t["Import mod file description"],
<<<<<<< HEAD
			filters: [{ name: 'Dll or zip', extensions: ['dll', 'zip'] }]
=======
			filters: [{ name: t["Dll or zip"], extensions: ['dll', 'zip'] }]
>>>>>>> 45a8783d
		});

		if (response === null) return;
		invokeCommand('import_local_mod', { path: response.path });
	}

	async function importFile() {
		let response = await open({
			title: t['Import file description'],
<<<<<<< HEAD
			filters: [{ name: 'Profile file', extensions: ['r2z'] }]
=======
			filters: [{ name: t["Profile file"], extensions: ['r2z'] }]
>>>>>>> 45a8783d
		});

		if (!response) return;
		let data = await invokeCommand<ImportData>('import_file', { path: response.path });
		importProfileData = data;
		importProfileOpen = true;
	}

	async function exportFile() {
		let dir = await open({
			directory: true,
			title: t['Export file description']
		});

		if (!dir) return;
		invokeCommand('export_file', { dir });
	}

	async function setAllModsState(enable: boolean) {
		await invokeCommand('set_all_mods_state', { enable });
		activeProfile.update((p) => p);
	}

	function openProfileOperation(operation: 'rename' | 'duplicate') {
		profileOperation = operation;
		profileOperationName = $activeProfile?.name ?? 'Unknown';
		profileOperationOpen = true;
	}

	async function doProfileOperation() {
		if (profileOperationInProgress) return;

		profileOperationInProgress = true;

		try {
			if (profileOperation == 'rename') {
				await invokeCommand('rename_profile', { name: profileOperationName });
			} else if (profileOperation == 'duplicate') {
				await invokeCommand('duplicate_profile', { name: profileOperationName });
			}
		} catch (e) {
			profileOperationInProgress = false;
			throw e;
		}

		await refreshProfiles();
		profileOperationInProgress = false;
		profileOperationOpen = false;
	}
</script>

<div data-tauri-drag-region class="h-8 flex bg-gray-800 flex-shrink-0">
	<!-- Fix for top border not being draggable -->
	<div data-tauri-drag-region class="fixed top-0 left-0 w-full h-[1px] z-50" />

	<Menubar.Root class="py-1 flex items-center">
		<img src="favicon.png" alt="Gale logo" class="ml-4 mr-2 h-5 w-5 opacity-50" />
		<Menubar.Menu>
			<MenubarTrigger>{t["File"]}</MenubarTrigger>
			<Menubar.Content
				class="bg-gray-800 shadow-xl flex-col flex gap-0.5 py-1 mt-0.5 rounded-lg border border-gray-600"
			>
				<MenubarItem on:click={() => invokeCommand('open_profile_dir')}
					>{t['Open profile directory']}</MenubarItem
				>
				<MenubarItem on:click={() => invokeCommand('open_bepinex_log')}>{t['Open game logs']}</MenubarItem>
				<MenubarItem on:click={() => invokeCommand('open_gale_log')}>{t['Open gale logs']}</MenubarItem>
				<Menubar.Separator class="w-full h-[1px] bg-gray-600 my-0.5" />
				<MenubarItem on:click={() => invokeCommand('clear_download_cache', { soft: true })}
					>{t['Clear unused mod cache']}</MenubarItem
				>
				<MenubarItem on:click={() => invokeCommand('clear_download_cache', { soft: false })}
					>{t['Clear all cached mods']}</MenubarItem
				>
				<Menubar.Separator class="w-full h-[1px] bg-gray-600 my-0.5" />
				<MenubarItem on:click={() => invokeCommand('trigger_mod_fetching')}>{t['Fetch mods']}</MenubarItem>
			</Menubar.Content>
		</Menubar.Menu>
		<Menubar.Menu>
			<MenubarTrigger>{t["Profile"]}</MenubarTrigger>
			<Menubar.Content
				class="bg-gray-800 shadow-xl flex-col flex gap-0.5 py-1 mt-0.5 rounded-lg border border-gray-600"
			>
				<MenubarItem on:click={() => (newProfileOpen = true)}>{t['Create new profile']}</MenubarItem>
				<MenubarItem on:click={() => openProfileOperation('rename')}
					>{t['Rename active profile']}</MenubarItem
				>
				<MenubarItem on:click={() => openProfileOperation('duplicate')}
					>{t['Duplicate active profile']}</MenubarItem
				>
				<MenubarItem on:click={() => invokeCommand('copy_dependency_strings')}
					>{t['Copy dependency strings']}</MenubarItem
				>
				<MenubarItem on:click={() => invokeCommand('copy_debug_info')}>{t['Copy debug info']}</MenubarItem>
				<Menubar.Separator class="w-full h-[1px] bg-gray-600 my-0.5" />
				<MenubarItem on:click={() => setAllModsState(true)}>{t['Enable all mods']}</MenubarItem>
				<MenubarItem on:click={() => setAllModsState(false)}>{t['Disable all mods']}</MenubarItem>
			</Menubar.Content>
		</Menubar.Menu>
		<Menubar.Menu>
			<MenubarTrigger>{t["Import"]}</MenubarTrigger>
			<Menubar.Content
				class="bg-gray-800 shadow-xl flex-col flex gap-0.5 py-1 mt-0.5 rounded-lg border border-gray-600"
			>
				<MenubarItem on:click={() => (importProfileOpen = true)}>{t['Import profile from code']}</MenubarItem>
				<MenubarItem on:click={importFile}>{t['Import profile from file']}</MenubarItem>
				<MenubarItem on:click={importModFile}>{t['Import local mod from file']}</MenubarItem>
				<MenubarItem on:click={importModDir}>{t['Import local mod from directory']}</MenubarItem>
				<MenubarItem on:click={() => (importR2Open = true)}>{t['Import profiles from r2modman']}</MenubarItem>
			</Menubar.Content>
		</Menubar.Menu>
		<Menubar.Menu>
			<MenubarTrigger>{t["Export"]}</MenubarTrigger>
			<Menubar.Content
				class="bg-gray-800 shadow-xl flex-col flex gap-0.5 py-1 mt-0.5 rounded-lg border border-gray-600"
			>
				<MenubarItem on:click={() => exportCodePopup.open()}>{t['Export profile as code']}</MenubarItem>
				<MenubarItem on:click={exportFile}>{t['Export profile as file']}</MenubarItem>
			</Menubar.Content>
		</Menubar.Menu>
		<Menubar.Menu>
			<MenubarTrigger>{t["Help"]}</MenubarTrigger>
			<Menubar.Content
				class="bg-gray-800 shadow-xl flex-col flex gap-0.5 py-1 mt-0.5 rounded-lg border border-gray-600"
			>
				<MenubarItem on:click={refreshUpdate}>{t['Check for app updates']}</MenubarItem>
				<MenubarItem on:click={() => shellOpen('https://github.com/Kesomannen/ModManager/issues/')}
					>{t['Report a bug']}</MenubarItem
				>
				<MenubarItem
					on:click={() => {
						shellOpen('https://discord.gg/lcmod');
					}}>{t['Join LC modding server']}</MenubarItem
				>
				<MenubarItem
					on:click={() => {
						shellOpen('https://discord.com/channels/1168655651455639582/1246088342458863618');
					}}>{t['Open discord thread']}</MenubarItem
				>
			</Menubar.Content>
		</Menubar.Menu>
	</Menubar.Root>

	<Button.Root class="px-3 py-1.5 hover:bg-gray-700 ml-auto group" on:click={appWindow.minimize}>
		<Icon icon="mdi:minimize" class="text-gray-500 group-hover:text-white" />
	</Button.Root>
	<Button.Root class="px-3 py-1.5 hover:bg-gray-700 group" on:click={appWindow.toggleMaximize}>
		<Icon icon="mdi:maximize" class="text-gray-500 group-hover:text-white" />
	</Button.Root>
	<Button.Root class="px-3 py-1.5 hover:bg-red-700 group" on:click={appWindow.close}>
		<Icon icon="mdi:close" class="text-gray-500 group-hover:text-white" />
	</Button.Root>
</div>

<Popup
	title="{t[`${profileOperation} profile`]}"
	canClose={!profileOperationInProgress}
	bind:open={profileOperationOpen}
>
	<p class="mb-1 text-slate-300">
		{profileOperation == 'duplicate'
			? t['Duplicate active profile description']
			: t['Rename active profile description']}
	</p>
	<InputField
		bind:value={profileOperationName}
		placeholder="{t['Enter name']}"
		size="lg"
		class="w-full"
		on:submit={doProfileOperation}
	/>
	{#if profileOperation == 'duplicate'}
		<p class="mt-3 text-slate-400 text-sm">
			{t['Duplicate active profile processing']}
		</p>
	{/if}
	<div class="flex ml-auto justify-end gap-2 mt-2">
		{#if !profileOperationInProgress}
			<BigButton color="gray" on:click={() => (profileOperationOpen = false)}>{t["Cancel"]}</BigButton>
		{/if}
		<BigButton
			color="green"
			fontWeight="medium"
			disabled={profileOperationInProgress}
			on:click={doProfileOperation}
		>
			{#if profileOperationInProgress}
				<Icon icon="mdi:loading" class="animate-spin text-lg my-1" />
			{:else}
				{t[profileOperation]}
			{/if}
		</BigButton>
	</div>
</Popup>

<NewProfilePopup bind:open={newProfileOpen} />
<ImportProfilePopup bind:open={importProfileOpen} bind:data={importProfileData} />
<ExportCodePopup bind:this={exportCodePopup} />
<ImportR2Popup bind:open={importR2Open} /><|MERGE_RESOLUTION|>--- conflicted
+++ resolved
@@ -53,11 +53,7 @@
 	async function importModFile() {
 		let response = await open({
 			title: t["Import mod file description"],
-<<<<<<< HEAD
-			filters: [{ name: 'Dll or zip', extensions: ['dll', 'zip'] }]
-=======
 			filters: [{ name: t["Dll or zip"], extensions: ['dll', 'zip'] }]
->>>>>>> 45a8783d
 		});
 
 		if (response === null) return;
@@ -67,11 +63,7 @@
 	async function importFile() {
 		let response = await open({
 			title: t['Import file description'],
-<<<<<<< HEAD
-			filters: [{ name: 'Profile file', extensions: ['r2z'] }]
-=======
 			filters: [{ name: t["Profile file"], extensions: ['r2z'] }]
->>>>>>> 45a8783d
 		});
 
 		if (!response) return;
