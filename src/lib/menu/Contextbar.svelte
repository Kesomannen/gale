--- conflicted
+++ resolved
@@ -56,13 +56,8 @@
 			class="flex h-full cursor-default items-center font-semibold"
 			on:click={() => launchGame(false)}
 		>
-<<<<<<< HEAD
-			<Icon icon="mdi:play-circle" class="text-xl mr-2" />
+			<Icon icon="mdi:play-circle" class="mr-2 text-xl" />
 			{t('Launch game')}
-=======
-			<Icon icon="mdi:play-circle" class="mr-2 text-xl" />
-			Launch game
->>>>>>> cd56a2e1
 		</Button.Root>
 	</div>
 
@@ -156,13 +151,8 @@
 				class="flex cursor-default items-center justify-center rounded bg-green-700 py-1 text-white hover:bg-green-600"
 				on:click={() => (newProfilePopupOpen = true)}
 			>
-<<<<<<< HEAD
-				<Icon icon="mdi:plus" class="text-xl mr-1" />
+				<Icon icon="mdi:plus" class="mr-1 text-xl" />
 				{t('New profile')}
-=======
-				<Icon icon="mdi:plus" class="mr-1 text-xl" />
-				New profile
->>>>>>> cd56a2e1
 			</DropdownMenu.Item>
 		</DropdownMenu.Content>
 	</DropdownMenu.Root>
