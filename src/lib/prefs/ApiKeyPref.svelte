--- conflicted
+++ resolved
@@ -36,13 +36,8 @@
 			/>
 		</div>
 
-<<<<<<< HEAD
-		<div class="text-slate-300 group-hover:text-slate-200 truncate">
+		<div class="truncate text-slate-300 group-hover:text-slate-200">
 			{hasToken ? t('Click to override token') : t('Not set')}
-=======
-		<div class="truncate text-slate-300 group-hover:text-slate-200">
-			{hasToken ? 'Click to override token' : 'Not set'}
->>>>>>> cd56a2e1
 		</div>
 
 		<slot name="field" />
