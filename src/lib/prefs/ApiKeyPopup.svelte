<script context="module" lang="ts">
	export const apiKeyPopupOpen = writable(false);
</script>

<script lang="ts">
	import BigButton from '$lib/components/BigButton.svelte';
	import ConfirmPopup from '$lib/components/ConfirmPopup.svelte';
	import InputField from '$lib/components/InputField.svelte';
	import Link from '$lib/components/Link.svelte';
	import { invokeCommand } from '$lib/invoke';
	import { Button } from 'bits-ui';

	import { writable, get } from 'svelte/store';

	import { t } from '$i18n';

	let token: string;

	async function submit() {
		if (token.length == 0) {
			await invokeCommand('clear_thunderstore_token');
		} else {
			await invokeCommand('set_thunderstore_token', { token });
			token = '';
		}

		$apiKeyPopupOpen = false;
	}
</script>

<ConfirmPopup title="{t("Set thunderstore token")}" bind:open={$apiKeyPopupOpen}>
	<p>
		{t("Set thunderstore token description 1")}
	</p>

<<<<<<< HEAD
	<p class="mt-1 mb-2">
		{@html t("Set thunderstore token description 2")}
	</p>

	<InputField placeholder="{t("Enter API token")}" class="w-full" on:submit={submit} bind:value={token} />

	<details>
		<summary class="text-sm text-slate-400 mt-1 cursor-pointer"
			>{t("Unsure thunderstore token")}</summary
=======
	<p class="mb-2 mt-1">
		Once set, you will <b>not</b> be able to view the token again.
	</p>

	<InputField
		placeholder="Enter API token..."
		class="w-full"
		on:submit={submit}
		bind:value={token}
	/>

	<details>
		<summary class="mt-1 cursor-pointer text-sm text-slate-400"
			>Unsure how to get your API token?</summary
>>>>>>> cd56a2e1
		>
		<ol class="ml-1 mt-1 flex flex-col gap-1">
			<li>
				{t("Unsure thunderstore token description 1")}
				<Link href="https://thunderstore.io/">thunderstore.io</Link>
				{t("Unsure thunderstore token description 2")}
			</li>

			<li>
				{t("Unsure thunderstore token description 3")}
				<Link href="https://thunderstore.io/settings/teams/">Teams</Link>
				{t("Unsure thunderstore token description 4")}
			</li>

			<li>
				{t("Unsure thunderstore token description 5")}
			</li>

			<li>
				{@html t("Unsure thunderstore token description 6")}
			</li>

			<li>
				{@html t("Unsure thunderstore token description 7")}
			</li>

			<li>
				{t("Unsure thunderstore token description 8")}
			</li>
		</ol>

		<b>{t("Unsure thunderstore token description 9")}</b>
	</details>

	<svelte:fragment slot="buttons">
		<BigButton color="green" fontWeight="medium" on:click={submit}>{t("Submit")}</BigButton>
	</svelte:fragment>
</ConfirmPopup><|MERGE_RESOLUTION|>--- conflicted
+++ resolved
@@ -33,23 +33,12 @@
 		{t("Set thunderstore token description 1")}
 	</p>
 
-<<<<<<< HEAD
-	<p class="mt-1 mb-2">
+	<p class="mb-2 mt-1">
 		{@html t("Set thunderstore token description 2")}
 	</p>
 
-	<InputField placeholder="{t("Enter API token")}" class="w-full" on:submit={submit} bind:value={token} />
-
-	<details>
-		<summary class="text-sm text-slate-400 mt-1 cursor-pointer"
-			>{t("Unsure thunderstore token")}</summary
-=======
-	<p class="mb-2 mt-1">
-		Once set, you will <b>not</b> be able to view the token again.
-	</p>
-
 	<InputField
-		placeholder="Enter API token..."
+		placeholder={t("Enter API token")}
 		class="w-full"
 		on:submit={submit}
 		bind:value={token}
@@ -57,8 +46,7 @@
 
 	<details>
 		<summary class="mt-1 cursor-pointer text-sm text-slate-400"
-			>Unsure how to get your API token?</summary
->>>>>>> cd56a2e1
+			>{t("Unsure thunderstore token")}</summary
 		>
 		<ol class="ml-1 mt-1 flex flex-col gap-1">
 			<li>
