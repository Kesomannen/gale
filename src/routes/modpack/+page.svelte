<script lang="ts">
	import InputField from '$lib/components/InputField.svelte';
	import FormField from '$lib/components/FormField.svelte';
	import Checkbox from '$lib/components/Checkbox.svelte';
	import BigButton from '$lib/components/BigButton.svelte';
	import PathField from '$lib/components/PathField.svelte';
	import Markdown from '$lib/components/Markdown.svelte';
	import Dropdown from '$lib/components/Dropdown.svelte';
	import Link from '$lib/components/Link.svelte';
	import ApiKeyPopup, { apiKeyPopupOpen } from '$lib/prefs/ApiKeyPopup.svelte';

	import { invokeCommand } from '$lib/invoke';
	import type { ModpackArgs, PackageCategory } from '$lib/models';
	import { activeProfile, activeGame, categories } from '$lib/stores';
	import { open } from '@tauri-apps/plugin-dialog';
	import { onDestroy } from 'svelte';
	import { fade } from 'svelte/transition';
	import Icon from '@iconify/svelte';

	import { Button, Dialog, Select } from 'bits-ui';
	import Popup from '$lib/components/Popup.svelte';
	import Checklist from '$lib/components/Checklist.svelte';
	import ResizableInputField from '$lib/components/ResizableInputField.svelte';

	import { get } from 'svelte/store';
	import { t, T } from '$i18n';

	const URL_PATTERN =
		'[Hh][Tt][Tt][Pp][Ss]?://(?:(?:[a-zA-Z\u00a1-\uffff0-9]+-?)*[a-zA-Z\u00a1-\uffff0-9]+)(?:.(?:[a-zA-Z\u00a1-\uffff0-9]+-?)*[a-zA-Z\u00a1-\uffff0-9]+)*(?:.(?:[a-zA-Z\u00a1-\uffff]{2,}))(?::d{2,5})?(?:/[^s]*)?';

	let name: string;
	let author: string;
	let selectedCategories: PackageCategory[] = [];
	let nsfw: boolean;
	let description: string;
	let readme: string;
	let changelog: string;
	let versionNumber: string;
	let iconPath: string;
	let websiteUrl: string;
	let includeDisabled: boolean;
	let includeFiles = new Map<string, boolean>();

	let donePopupOpen = false;
	let loading: string | null = null;

	let includedFileCount = 0;

	$: {
		$activeProfile;
		refresh();
	}

	// make sure 'Modpacks' category is always selected
	$: if (
		selectedCategories &&
		!selectedCategories.some((category) => category?.name === 'Modpacks')
	) {
		selectedCategories = [
			$categories.find((category) => category.name === 'Modpacks')!,
			...selectedCategories
		];
	}

	$: includedFileCount = countIncludedFiles(includeFiles);

	function countIncludedFiles(includeFiles?: Map<string, boolean>) {
		if (!includeFiles) return 0;

		let count = 0;
		for (let enabled of includeFiles.values()) {
			if (enabled) count++;
		}
		return count;
	}

	async function refresh() {
		loading = get(t)['Loading'];

		let args = await invokeCommand<ModpackArgs>('get_pack_args');

		name = args.name;
		author = args.author;
		nsfw = args.nsfw;
		description = args.description;
		selectedCategories = args.categories.map(
			(selected) => $categories.find((category) => category.slug === selected)!
		);
		changelog = args.changelog;
		readme = args.readme;
		versionNumber = args.versionNumber;
		iconPath = args.iconPath;
		websiteUrl = args.websiteUrl;
		includeDisabled = args.includeDisabled;
		includeFiles = new Map(Object.entries(args.includeFileMap));

		loading = null;
	}

	async function browseIcon() {
		let response = await open({
			defaultPath: iconPath.length > 0 ? iconPath : undefined,
			title: get(t)['Select modpack icon'],
			filters: [{ name: 'Images', extensions: ['png', 'jpg', 'jpeg', 'gif'] }]
		});

		if (!response) return;
		iconPath = response.path;
		saveArgs();
	}

	async function generateChangelog(all: boolean) {
		changelog = await invokeCommand('generate_changelog', { args: args(), all });
		saveArgs();
	}

	async function exportToFile() {
		let dir = await open({
			title: get(t)['Choose directory save modpack'],
			defaultPath: `${name}.zip`,
			directory: true
		});

		if (!dir) return;

		loading = get(t)['Exporting modpack to file'];
		try {
			await invokeCommand('export_pack', { args: args(), dir });
		} finally {
			loading = null;
		}
	}

	async function uploadToThunderstore() {
		let hasToken = await invokeCommand('has_thunderstore_token');

		if (!hasToken) {
			$apiKeyPopupOpen = true;

			await new Promise<void>((resolve) => {
				const interval = setInterval(() => {
					if (!$apiKeyPopupOpen) {
						clearInterval(interval);
						resolve();
					}
				}, 100);

				return () => clearInterval(interval);
			});

			hasToken = await invokeCommand('has_thunderstore_token');

			if (!hasToken) return;
		}

		loading = get(t)['Uploading modpack to Thunderstore'];
		try {
			await invokeCommand('upload_pack', { args: args() });
			donePopupOpen = true;
		} finally {
			loading = null;
		}
	}

	function saveArgs() {
		// wait a tick to ensure the variables are updated
		setTimeout(() => {
			invokeCommand('set_pack_args', { args: args() });
		});
	}

	function args(): ModpackArgs {
		return {
			name,
			description,
			author,
			nsfw,
			readme,
			changelog,
			versionNumber,
			iconPath,
			websiteUrl,
			includeDisabled,
			includeFileMap: includeFiles,
			categories: selectedCategories.map(({ slug }) => slug)
		};
	}
</script>

<div class="flex flex-col gap-1.5 py-4 px-6 w-full overflow-y-auto relative">
	{#if loading}
		<div
			class="flex items-center justify-center fixed inset-0 text-slate-200 bg-black/40 text-lg"
			transition:fade={{ duration: 50 }}
		>
			<Icon icon="mdi:loading" class="animate-spin mr-4" />
			{loading}
		</div>
	{/if}

	<FormField
		label="{get(t)["Name"]}"
		description="{get(t)["Modepack name description"]}"
		required={true}
	>
		<InputField
			on:change={saveArgs}
			bind:value={name}
			placeholder="{get(t)["Enter name"]}"
			required={true}
			pattern="^[a-zA-Z0-9_]+$"
			class="w-full"
		/>
	</FormField>

	<FormField
		label="{get(t)["Author"]}"
		description="{get(t)["Modepack author description"]}"
		required={true}
	>
<<<<<<< HEAD
		<InputField
			on:change={saveArgs}
			bind:value={author}
			placeholder="Enter author..."
			required={true}
			class="w-full"
		/>
=======
		<InputField bind:value={author} placeholder="{get(t)["Enter author"]}" required={true} class="w-full" />
>>>>>>> 39886504
	</FormField>

	<FormField label="{get(t)["Description"]}" description="{get(t)["Modepack description description"]}" required={true}>
		<InputField
			on:change={saveArgs}
			bind:value={description}
			placeholder="{get(t)["Enter description"]}"
			required={true}
			maxlength={250}
			class="w-full"
		/>
	</FormField>

	<FormField
		label="{get(t)["Categories"]}"
		description="{get(t)["Modepack categories description"]}"
	>
		{#if selectedCategories}
			<Dropdown
				avoidCollisions={false}
				items={$categories}
				bind:selected={selectedCategories}
				onSelectedChange={saveArgs}
				multiple={true}
				getLabel={(category) => category.name}
			>
				<Select.Trigger
					let:open
					slot="trigger"
					class="flex items-center w-full bg-gray-900 rounded-lg pl-1 pr-3 py-1 overflow-hidden
                  border border-gray-500 border-opacity-0 hover:border-opacity-100"
				>
					{#if selectedCategories.length === 0}
						<span class="text-slate-400 truncate pl-2">{get(t)["Select categories"]}</span>
					{:else}
						<div class="flex flex-wrap gap-1">
							{#each selectedCategories as category}
								<div class="bg-gray-800 text-slate-200 rounded-md pl-3 pr-1 py-1 text-sm">
									<span class="truncate overflow-hidden">{category.name}</span>

									<Button.Root
										class="px-1.5 ml-1 rounded-md hover:bg-gray-700"
										on:click={(evt) => {
											evt.stopPropagation();
											selectedCategories = selectedCategories.filter((c) => c !== category);
										}}
									>
										x
									</Button.Root>
								</div>
							{/each}
						</div>
					{/if}
					<Icon
						class="text-slate-400 text-xl transition-all duration-100 ease-out ml-auto flex-shrink-0
                transform origin-center {open ? 'rotate-180' : 'rotate-0'}"
						icon="mdi:chevron-down"
					/>
				</Select.Trigger>
			</Dropdown>
		{/if}
	</FormField>

	<FormField
		label="{get(t)["Version"]}"
		description="{get(t)["Modepack version description"]}"
		required={true}
	>
		<InputField
			on:change={saveArgs}
			bind:value={versionNumber}
			placeholder="{get(t)["Enter version number"]}"
			required={true}
			pattern="^\d+\.\d+\.\d+$"
			class="w-full"
		/>
	</FormField>

	<FormField label="{get(t)["Website"]}" description="{get(t)["Modepack websiter description"]}">
		<InputField
			on:change={saveArgs}
			bind:value={websiteUrl}
			placeholder="{get(t)["Enter website URL"]}"
			pattern={URL_PATTERN}
			class="w-full"
		/>
	</FormField>

	<FormField
		label="{get(t)["Icon"]}"
		description="{get(t)["Modepack icon description"]}"
		required={true}
	>
		<PathField icon="mdi:file-image" onClick={browseIcon} value={iconPath} />
	</FormField>

	<FormField
		label="{get(t)["Readme"]}"
		description="{get(t)["Modepack readme description"]}"
		required={true}
	>
<<<<<<< HEAD
		<ResizableInputField
			on:change={saveArgs}
			bind:value={readme}
			placeholder="Enter readme..."
			mono={true}
		/>

		<details class="mt-1">
			<summary class="text-sm text-slate-300 cursor-pointer">Preview</summary>
			<Markdown class="px-4 mt-1 rounded-lg bg-gray-900" source={readme} />
=======
		<ResizableInputField bind:value={readme} placeholder="{get(t)["Enter readme"]}" />

		<details class="mt-1">
			<summary class="text-sm text-slate-300 cursor-pointer">{get(t)["Preview"]}</summary>
			<Markdown class="px-4 mt-1 bg-gray-900 rounded-lg" source={readme} />
>>>>>>> 39886504
		</details>
	</FormField>

	<FormField
		label="{get(t)["Changelog"]}"
		description="{get(t)["Modepack changelog description"]}"
	>
<<<<<<< HEAD
		<ResizableInputField
			on:change={saveArgs}
			bind:value={changelog}
			placeholder="Enter changelog..."
			mono={true}
		/>
=======
		<ResizableInputField bind:value={changelog} placeholder="{get(t)["Enter changelog"]}" />
>>>>>>> 39886504

		<BigButton color="gray" on:click={() => generateChangelog(false)}
			>{T(get(t)["Generate for version number"], {"versionNumber": versionNumber})}</BigButton
		>
		<BigButton color="gray" on:click={() => generateChangelog(true)}>{get(t)["Generate all"]}</BigButton>

		<details class="mt-1">
			<summary class="text-sm text-slate-300 cursor-pointer">{get(t)["Preview"]}</summary>
			<Markdown class="px-4 mt-1 bg-gray-900 rounded-lg" source={changelog} />
		</details>
	</FormField>

	<FormField
		label="{get(t)["Include files"]} ({includedFileCount}/{includeFiles?.size})"
		description="{get(t)["Modepack include description"]}"
	>
		<details>
			{#if includeFiles}
				<summary class="text-sm text-slate-300 cursor-pointer">{get(t)["Show list"]}</summary>
				<Checklist
					class="mt-1"
					title="{get(t)["Include all"]}"
					items={Array.from(includeFiles.keys()).sort()}
					getLabel={(item) => item}
					get={(item) => includeFiles.get(item) ?? false}
					set={(item, _, value) => {
						includeFiles.set(item, value);
						includeFiles = includeFiles;
					}}
				/>
			{/if}
		</details>
	</FormField>

	<div class="flex items-center text-lg font-medium text-slate-200 mt-1">
		<span class="max-w-96 flex-grow">{get(t)["Contains NSFW content"]}</span>

		<Checkbox onValueChanged={saveArgs} bind:value={nsfw} />
	</div>

	<div class="flex items-center text-lg font-medium text-slate-200">
		<span class="max-w-96 flex-grow">{get(t)["Include disabled mods"]}</span>

		<Checkbox onValueChanged={saveArgs} bind:value={includeDisabled} />
	</div>

	<div class="flex justify-end gap-2 mt-3">
		<BigButton color="gray" on:click={exportToFile}>{get(t)["Export to file"]}</BigButton>
		<BigButton color="green" on:click={uploadToThunderstore}>{get(t)["Publish on Thunderstore"]}</BigButton>
	</div>
</div>

<ApiKeyPopup />

<Popup bind:open={donePopupOpen} title="{get(t)["Modpack upload complete"]}">
	<Dialog.Description class="text-slate-300">
		{name}
		{versionNumber} has successfully been published on Thunderstore!
		{get(t)["Modpack upload complete description 1"]}
		<Link href="https://thunderstore.io/c/{$activeGame?.id}/p/{author}/{name}">
			{get(t)["Modpack upload complete description 2"]}
		</Link>
		{get(t)["Modpack upload complete description 3"]}
	</Dialog.Description>

	<div class="mt-2 text-slate-400 text-sm">
		{get(t)["Modpack upload complete description 4"]}
		<br />
		{get(t)["Modpack upload complete description 5"]}
	</div>
</Popup><|MERGE_RESOLUTION|>--- conflicted
+++ resolved
@@ -218,7 +218,6 @@
 		description="{get(t)["Modepack author description"]}"
 		required={true}
 	>
-<<<<<<< HEAD
 		<InputField
 			on:change={saveArgs}
 			bind:value={author}
@@ -226,9 +225,6 @@
 			required={true}
 			class="w-full"
 		/>
-=======
-		<InputField bind:value={author} placeholder="{get(t)["Enter author"]}" required={true} class="w-full" />
->>>>>>> 39886504
 	</FormField>
 
 	<FormField label="{get(t)["Description"]}" description="{get(t)["Modepack description description"]}" required={true}>
@@ -330,7 +326,6 @@
 		description="{get(t)["Modepack readme description"]}"
 		required={true}
 	>
-<<<<<<< HEAD
 		<ResizableInputField
 			on:change={saveArgs}
 			bind:value={readme}
@@ -341,13 +336,6 @@
 		<details class="mt-1">
 			<summary class="text-sm text-slate-300 cursor-pointer">Preview</summary>
 			<Markdown class="px-4 mt-1 rounded-lg bg-gray-900" source={readme} />
-=======
-		<ResizableInputField bind:value={readme} placeholder="{get(t)["Enter readme"]}" />
-
-		<details class="mt-1">
-			<summary class="text-sm text-slate-300 cursor-pointer">{get(t)["Preview"]}</summary>
-			<Markdown class="px-4 mt-1 bg-gray-900 rounded-lg" source={readme} />
->>>>>>> 39886504
 		</details>
 	</FormField>
 
@@ -355,16 +343,12 @@
 		label="{get(t)["Changelog"]}"
 		description="{get(t)["Modepack changelog description"]}"
 	>
-<<<<<<< HEAD
 		<ResizableInputField
 			on:change={saveArgs}
 			bind:value={changelog}
 			placeholder="Enter changelog..."
 			mono={true}
 		/>
-=======
-		<ResizableInputField bind:value={changelog} placeholder="{get(t)["Enter changelog"]}" />
->>>>>>> 39886504
 
 		<BigButton color="gray" on:click={() => generateChangelog(false)}
 			>{T(get(t)["Generate for version number"], {"versionNumber": versionNumber})}</BigButton
