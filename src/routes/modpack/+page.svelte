<script lang="ts">
	import InputField from '$lib/components/ui/InputField.svelte';
	import FormField from '$lib/components/ui/FormField.svelte';
	import Checkbox from '$lib/components/ui/Checkbox.svelte';
	import Button from '$lib/components/ui/Button.svelte';
	import PathField from '$lib/components/ui/PathField.svelte';
	import Markdown from '$lib/components/ui/Markdown.svelte';
	import Link from '$lib/components/ui/Link.svelte';
	import Select from '$lib/components/ui/Select.svelte';
	import ApiKeyDialog from '$lib/components/dialogs/ApiKeyDialog.svelte';

	import * as api from '$lib/api';
	import type { ModpackArgs } from '$lib/types';
	import { open } from '@tauri-apps/plugin-dialog';

	import Dialog from '$lib/components/ui/Dialog.svelte';
	import Checklist from '$lib/components/ui/Checklist.svelte';
	import ResizableInputField from '$lib/components/ui/ResizableInputField.svelte';
	import { toHeaderCase } from 'js-convert-case';
	import Spinner from '$lib/components/ui/Spinner.svelte';
	import { SvelteMap } from 'svelte/reactivity';
	import profiles from '$lib/state/profile.svelte';
	import games from '$lib/state/game.svelte';
	import { apiKeyDialog } from '$lib/state/misc.svelte';
	import { m, modpack_button_export, modpack_includeFiles_title } from '$lib/paraglide/messages';

	const URL_PATTERN =
		'[Hh][Tt][Tt][Pp][Ss]?://(?:(?:[a-zA-Z\u00a1-\uffff0-9]+-?)*[a-zA-Z\u00a1-\uffff0-9]+)(?:.(?:[a-zA-Z\u00a1-\uffff0-9]+-?)*[a-zA-Z\u00a1-\uffff0-9]+)*(?:.(?:[a-zA-Z\u00a1-\uffff]{2,}))(?::d{2,5})?(?:/[^s]*)?';

	let name: string = $state('');
	let author: string = $state('');
	let selectedCategories: string[] = $state([]);
	let nsfw: boolean = $state(false);
	let description: string = $state('');
	let readme: string = $state('');
	let changelog: string = $state('');
	let versionNumber: string = $state('');
	let iconPath: string = $state('');
	let websiteUrl: string = $state('');
	let includeDisabled: boolean = $state(false);

	let doneDialogOpen = $state(false);
	let loading: string | null = $state(null);

	let includeFiles = $state(new SvelteMap<string, boolean>());
	let includedFileCount = $state(0);
	let includedFilesSearch = $state('');

	let shownFileIncludes = $derived.by(() => {
		let fileNames: string[];

		if (includedFilesSearch.length === 0) {
			fileNames = Array.from(includeFiles.keys());
		} else {
			let lowerSearch = includedFilesSearch.toLowerCase();

			fileNames = Array.from(
				includeFiles
					.keys()
					.filter((path) => path.toLowerCase().replace('\\', '/').includes(lowerSearch))
			);
		}

		return fileNames.sort();
	});

	function countIncludedFiles(includeFiles?: SvelteMap<string, boolean>) {
		if (!includeFiles) return 0;

		let count = 0;
		for (let enabled of includeFiles.values()) {
			if (enabled) count++;
		}
		return count;
	}

	async function refresh() {
		loading = m.modpack_refresh_loading();

		let args = await api.profile.export.getPackArgs();

		name = args.name;
		author = args.author;
		nsfw = args.nsfw;
		description = args.description;
		selectedCategories = args.categories;
		changelog = args.changelog;
		readme = args.readme;
		versionNumber = args.versionNumber;
		iconPath = args.iconPath;
		websiteUrl = args.websiteUrl;
		includeDisabled = args.includeDisabled;
		includeFiles = new SvelteMap(Object.entries(args.includeFileMap));

		loading = null;
	}

	async function browseIcon() {
		let path = await open({
			defaultPath: iconPath.length > 0 ? iconPath : undefined,
			title: m.modpack_browseIcon_title(),
			filters: [{ name: m.modpack_browseIcon_filter(), extensions: ['png', 'jpg', 'jpeg', 'gif'] }]
		});

		if (path === null) return;
		iconPath = path;
		saveArgs();
	}

	async function generateChangelog(all: boolean) {
		changelog = await api.profile.export.generateChangelog(args(), all);
		saveArgs();
	}

	async function exportToFile() {
		let dir = await open({
			title: m.modpack_exportToFile_title(),
			defaultPath: `${name}.zip`,
			directory: true
		});

		if (!dir) return;

		loading = m.modpack_exportToFile_loading();
		try {
			await api.profile.export.exportPack(dir, args());
		} finally {
			loading = null;
		}
	}

	async function uploadToThunderstore() {
		let hasToken = await api.thunderstore.hasToken();

		if (!hasToken) {
			apiKeyDialog.open = true;

			// wait until api key has been set
			await new Promise<void>((resolve) => {
				const interval = setInterval(() => {
					if (!apiKeyDialog.open) {
						clearInterval(interval);
						resolve();
					}
				}, 100);

				return () => clearInterval(interval);
			});

			hasToken = await api.thunderstore.hasToken();

			if (!hasToken) return;
		}

		loading = m.modpack_uploadToThunderstore_loading();
		try {
			await api.profile.export.uploadPack(args());
			doneDialogOpen = true;
		} finally {
			loading = null;
		}
	}

	function saveArgs() {
		// wait a tick to ensure the variables are updated
		setTimeout(() => {
			api.profile.export.setPackArgs(args());
		});
	}

	function args(): ModpackArgs {
		return {
			name,
			description,
			author,
			nsfw,
			readme,
			changelog,
			versionNumber,
			iconPath,
			websiteUrl,
			includeDisabled,
			includeFileMap: includeFiles,
			categories: selectedCategories
		};
	}

	$effect(() => {
		profiles.active;
		refresh();
	});

	// some communities don't have a specific modpack category
	let modpackCategoryExists = $derived(
		games.categories.some((category) => category.slug === 'modpacks')
	);

	// make sure the modpacks category is always selected if it exists
	$effect(() => {
		if (
			modpackCategoryExists &&
			selectedCategories &&
			!selectedCategories.some((category) => category === 'modpacks')
		) {
			selectedCategories = ['modpacks', ...selectedCategories];
		}
	});

	$effect(() => {
		includedFileCount = countIncludedFiles(includeFiles);
	});
</script>

<div class="relative mx-auto flex w-full max-w-4xl flex-col gap-1.5 overflow-y-auto px-6 py-4">
	{#if loading}
		<div class="text-primary-200 absolute inset-0 flex items-center justify-center gap-2 text-lg">
			<Spinner />
			{loading}
		</div>
	{:else}
		<FormField
			label={m.modpack_name_title()}
			description={m.modpack_name_description()}
			required={true}
		>
			<InputField
				onchange={saveArgs}
				bind:value={name}
				placeholder={m.modpack_name_placeholder()}
				required={true}
				pattern="^[a-zA-Z0-9_]+$"
				class="w-full"
			/>
		</FormField>

		<FormField
			label={m.modpack_author_title()}
			description={m.modpack_author_description()}
			required
		>
			<InputField
				onchange={saveArgs}
				bind:value={author}
				placeholder={m.modpack_author_placeholder()}
				class="w-full"
				required
			/>
		</FormField>

		<FormField label={m.modpack_description_title()} description={m.modpack_description_description()} required>
			<InputField
				onchange={saveArgs}
				bind:value={description}
				placeholder={m.modpack_description_placeholder()}
				maxlength={250}
				class="w-full"
				required
			/>
		</FormField>

		<FormField
			label={m.modpack_categories_title()}
			description={m.modpack_categories_description()}
		>
			<Select
				items={games.categories.map((category) => ({
					label: category.name,
					value: category.slug
				}))}
				bind:value={selectedCategories}
				onValueChange={saveArgs}
				type="multiple"
				triggerClass="w-full"
			>
				{#snippet label()}
					{#if selectedCategories.length === 0}
						<span class="text-primary-400 truncate pl-2">{m.modpack_categories_content()}</span>
					{:else}
						<div class="flex flex-wrap gap-1">
							{#each selectedCategories as category}
								<div class="bg-primary-800 text-primary-200 rounded-md py-1 pr-1 pl-3 text-sm">
									<span class="truncate overflow-hidden">{toHeaderCase(category)}</span>

									<button
										class="hover:bg-primary-700 ml-1 rounded-md px-1.5"
										onclick={(evt) => {
											evt.stopPropagation();
											selectedCategories = selectedCategories.filter((cat) => cat !== category);
										}}
									>
										x
									</button>
								</div>
							{/each}
						</div>
					{/if}
				{/snippet}
			</Select>
		</FormField>

		<FormField
			label={m.modpack_version_title()}
			description={m.modpack_version_description()}
			required
		>
			<InputField
				onchange={saveArgs}
				bind:value={versionNumber}
				placeholder={m.modpack_version_placeholder()}
				required={true}
				pattern="^\d+\.\d+\.\d+$"
				class="w-full"
			/>
		</FormField>

		<FormField label={m.modpack_website_title()} description={m.modpack_website_description()}>
			<InputField
				onchange={saveArgs}
				bind:value={websiteUrl}
				placeholder={m.modpack_website_placeholder()}
				pattern={URL_PATTERN}
				class="w-full"
			/>
		</FormField>

		<FormField
			label={m.modpack_icon_title()}
			description={m.modpack_icon_description()}
			required
		>
			<PathField icon="mdi:file-image" onclick={browseIcon} value={iconPath} />
		</FormField>

		<FormField
			label={m.modpack_readme_title()}
			description={m.modpack_readme_description()}
			required
		>
			<ResizableInputField
				onchange={saveArgs}
				bind:value={readme}
				placeholder={m.modpack_readme_placeholder()}
				mono={true}
			/>

			<details class="mt-1">
				<summary class="text-primary-300 cursor-pointer text-sm">
					{m.modpack_readme_preview()}
				</summary>
				<Markdown class="mt-1 px-4" source={readme} />
				<div class="bg-primary-500 mt-4 h-[2px]"></div>
			</details>
		</FormField>

		<FormField
			label={m.modpack_changeLog_title()}
			description={m.modpack_changeLog_description()}
		>
			<ResizableInputField
				onchange={saveArgs}
				bind:value={changelog}
				placeholder={m.modpack_changeLog_placeholder()}
				mono={true}
			/>

			<Button color="primary" onclick={() => generateChangelog(false)}>
				{m.modpack_changeLog_button_single({versionNumber})}
			</Button>
			<Button color="primary" onclick={() => generateChangelog(true)}>
				{m.modpack_changeLog_button_all()}
			</Button>

			<details class="mt-1">
				<summary class="text-primary-300 cursor-pointer text-sm">{m.modpack_changeLog_preview()}</summary>
				<Markdown class="mt-1 px-4" source={changelog} />
				<div class="bg-primary-500 mt-4 h-[2px]"></div>
			</details>
		</FormField>

		<FormField
			label={m.modpack_includeFiles_title({count : includedFileCount, size: includeFiles?.size})}
			description={m.modpack_includeFiles_description()}
		>
			<details>
<<<<<<< HEAD
				{#if includeFiles}
					<summary class="text-primary-300 cursor-pointer text-sm">{m.modpack_includeFiles_preview()}</summary>
					<Checklist
						class="mt-1"
						title={m.modpack_includeFiles_list_title()}
						items={Array.from(includeFiles.keys()).sort()}
						getLabel={(item) => item}
						get={(item) => includeFiles.get(item) ?? false}
						set={(item, _, value) => {
							includeFiles.set(item, value);
							includeFiles = includeFiles;
						}}
					/>
				{/if}
=======
				<summary class="text-primary-300 cursor-pointer text-sm">Show list</summary>
				<InputField bind:value={includedFilesSearch} class="w-full" placeholder="Filter files..." />
				<Checklist
					class="mt-1"
					title="Include all"
					items={shownFileIncludes}
					getLabel={(item) => item}
					get={(item) => includeFiles.get(item) ?? false}
					set={(item, _, value) => {
						includeFiles.set(item, value);
						includeFiles = includeFiles;
					}}
				/>
>>>>>>> 7ce4a484
			</details>
		</FormField>

		<div class="text-primary-200 mt-1 flex items-center text-lg font-medium">
			<span class="max-w-96 grow">{m.modpack_NSFW_title()}</span>

			<Checkbox onCheckedChange={saveArgs} bind:checked={nsfw} />
		</div>

		<div class="text-primary-200 flex items-center text-lg font-medium">
			<span class="max-w-96 grow">{m.modpack_disabled_title()}</span>

			<Checkbox onCheckedChange={saveArgs} bind:checked={includeDisabled} />
		</div>

		<div class="mt-3 flex justify-end gap-2">
			<Button color="primary" icon="mdi:export" onclick={exportToFile}>
				{m.modpack_button_export()}
			</Button>
			<Button color="accent" icon="mdi:upload" onclick={uploadToThunderstore}>
				{m.modpack_button_publish()}
			</Button>
		</div>
	{/if}
</div>

<ApiKeyDialog />

<Dialog bind:open={doneDialogOpen} title={m.modpack_dialog_title()}>
	<p class="text-primary-300">
		{m.modpack_dialog_content_1({name, versionNumber})}
		<Link href="https://thunderstore.io/c/{games.active?.slug}/p/{author}/{name}">
			{m.modpack_dialog_content_2()}
		</Link>
	</p>

	<div class="text-primary-400 mt-2 text-sm">
		{m.modpack_dialog_content_3()}
		<br />
		{m.modpack_dialog_content_4()}
	</div>
</Dialog><|MERGE_RESOLUTION|>--- conflicted
+++ resolved
@@ -382,27 +382,11 @@
 			description={m.modpack_includeFiles_description()}
 		>
 			<details>
-<<<<<<< HEAD
-				{#if includeFiles}
-					<summary class="text-primary-300 cursor-pointer text-sm">{m.modpack_includeFiles_preview()}</summary>
-					<Checklist
-						class="mt-1"
-						title={m.modpack_includeFiles_list_title()}
-						items={Array.from(includeFiles.keys()).sort()}
-						getLabel={(item) => item}
-						get={(item) => includeFiles.get(item) ?? false}
-						set={(item, _, value) => {
-							includeFiles.set(item, value);
-							includeFiles = includeFiles;
-						}}
-					/>
-				{/if}
-=======
-				<summary class="text-primary-300 cursor-pointer text-sm">Show list</summary>
+				<summary class="text-primary-300 cursor-pointer text-sm">{m.modpack_includeFiles_preview()}</summary>
 				<InputField bind:value={includedFilesSearch} class="w-full" placeholder="Filter files..." />
 				<Checklist
 					class="mt-1"
-					title="Include all"
+					title={m.modpack_includeFiles_list_title()}
 					items={shownFileIncludes}
 					getLabel={(item) => item}
 					get={(item) => includeFiles.get(item) ?? false}
@@ -411,7 +395,6 @@
 						includeFiles = includeFiles;
 					}}
 				/>
->>>>>>> 7ce4a484
 			</details>
 		</FormField>
 
