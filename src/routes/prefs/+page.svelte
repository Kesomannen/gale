<script lang="ts">
	import PathPref from '$lib/prefs/PathPref.svelte';
	import LaunchModePref from '$lib/prefs/LaunchModePref.svelte';
	import ZoomLevelPref from '$lib/prefs/ZoomFactorPref.svelte';
	import TogglePref from '$lib/prefs/TogglePref.svelte';
	import ApiKeyPref from '$lib/prefs/ApiKeyPref.svelte';
	import ApiKeyPopup from '$lib/prefs/ApiKeyPopup.svelte';

	import { activeGame } from '$lib/stores';
	import { Separator } from 'bits-ui';
	import type { Prefs, GamePrefs } from '$lib/models';
	import { onMount } from 'svelte';
	import { invokeCommand } from '$lib/invoke';

	import { get } from 'svelte/store';
	import { T, t } from '$i18n';

	let prefs: Prefs | null = null;
	let gamePrefs: GamePrefs | null = null;

	$: gameId = $activeGame?.id ?? '';
	$: gamePrefs = prefs?.gamePrefs.get(gameId) ?? {
		launchMode: { type: 'steam' },
		dirOverride: undefined
	};

	onMount(async () => {
		let newPrefs = await invokeCommand<Prefs>('get_prefs');
		newPrefs.gamePrefs = new Map(Object.entries(newPrefs.gamePrefs));
		prefs = newPrefs;
	});

	function set<T>(update: (value: T, prefs: Prefs) => void) {
		return async (value: T) => {
			if (prefs === null) return;

			update(value, prefs);
			prefs.gamePrefs.set(gameId, gamePrefs!);
			await invokeCommand('set_prefs', { value: prefs });
		};
	}
</script>

<div class="flex flex-col gap-1 py-4 px-6 w-full overflow-y-auto">
	{#if prefs !== null && gamePrefs !== null}
		<div class="text-2xl mt-2 mb-1 font-bold text-slate-100 border-b border-slate-500 pb-1">
			{get(t)["Global settings"]}
		</div>

		<ZoomLevelPref
			value={prefs.zoomFactor}
			set={set((value, prefs) => (prefs.zoomFactor = value))}
		/>

		<ApiKeyPref />

		<TogglePref
<<<<<<< HEAD
			label="Fetch mods automatically"
=======
			label="{get(t)["Use download cache"]}"
			disableMessage="This will delete all cached mods. Are you sure?"
			value={prefs.enableModCache}
			set={set((value, prefs) => (prefs.enableModCache = value))}
		>
			{@html get(t)["Use download cache description"]}
		</TogglePref>

		<TogglePref
			label="{get(t)["Fetch mods automatically"]}"
>>>>>>> 39886504
			value={prefs.fetchModsAutomatically}
			set={set((value, prefs) => (prefs.fetchModsAutomatically = value))}
		>
			{@html get(t)["Fetch mods automatically description"]}
		</TogglePref>

		<Separator.Root class="h-2" />

		<PathPref
			label="{get(t)["Steam executable"]}"
			type="file"
			value={prefs.steamExePath ?? null}
			set={set((value, prefs) => (prefs.steamExePath = value ?? undefined))}
		>
			{get(t)["Steam executable description"]}
		</PathPref>

		<PathPref
			label="{get(t)["Steam library"]}"
			type="dir"
			value={prefs.steamLibraryDir ?? null}
			set={set((value, prefs) => (prefs.steamLibraryDir = value ?? undefined))}
		>
			{@html get(t)["Steam library description"]}
		</PathPref>

		<PathPref
			label="{get(t)["Gale data directory short"]}"
			type="dir"
			value={prefs.dataDir}
			set={set((value, prefs) => (prefs.dataDir = value))}
		>
<<<<<<< HEAD
			Directory where mods and profiles are stored.
=======
			{get(t)["Gale data directory description"]}
>>>>>>> 39886504
			<br />
			{get(t)["Dir Change will move"]}
		</PathPref>
<<<<<<< HEAD
=======
		<PathPref
			label="{get(t)["Gale cache directory short"]}"
			type="dir"
			value={prefs.cacheDir}
			set={set((value, prefs) => (prefs.cacheDir = value))}
		>
			{get(t)["Gale cache directory description"]}
			<br />
			{get(t)["Dir Change will move"]}
		</PathPref>
>>>>>>> 39886504

		<div class="text-2xl mt-6 mb-1 font-bold text-slate-100 border-b border-slate-500 pb-1">
			{$activeGame?.displayName} {get(t)["settings"]}
		</div>

		<PathPref
			label="{get(t)["Override game directory"]}"
			type="dir"
			canClear={true}
			value={gamePrefs.dirOverride ?? null}
			set={set((value) => (gamePrefs.dirOverride = value ?? undefined))}
		>
			{T(get(t)["Override game directory description"], {"name": $activeGame?.displayName})}
		</PathPref>

		<LaunchModePref
			value={gamePrefs.launchMode}
			set={set((value) => (gamePrefs.launchMode = value))}
		/>
	{/if}
</div>

<ApiKeyPopup /><|MERGE_RESOLUTION|>--- conflicted
+++ resolved
@@ -55,20 +55,7 @@
 		<ApiKeyPref />
 
 		<TogglePref
-<<<<<<< HEAD
 			label="Fetch mods automatically"
-=======
-			label="{get(t)["Use download cache"]}"
-			disableMessage="This will delete all cached mods. Are you sure?"
-			value={prefs.enableModCache}
-			set={set((value, prefs) => (prefs.enableModCache = value))}
-		>
-			{@html get(t)["Use download cache description"]}
-		</TogglePref>
-
-		<TogglePref
-			label="{get(t)["Fetch mods automatically"]}"
->>>>>>> 39886504
 			value={prefs.fetchModsAutomatically}
 			set={set((value, prefs) => (prefs.fetchModsAutomatically = value))}
 		>
@@ -101,27 +88,10 @@
 			value={prefs.dataDir}
 			set={set((value, prefs) => (prefs.dataDir = value))}
 		>
-<<<<<<< HEAD
 			Directory where mods and profiles are stored.
-=======
-			{get(t)["Gale data directory description"]}
->>>>>>> 39886504
 			<br />
 			{get(t)["Dir Change will move"]}
 		</PathPref>
-<<<<<<< HEAD
-=======
-		<PathPref
-			label="{get(t)["Gale cache directory short"]}"
-			type="dir"
-			value={prefs.cacheDir}
-			set={set((value, prefs) => (prefs.cacheDir = value))}
-		>
-			{get(t)["Gale cache directory description"]}
-			<br />
-			{get(t)["Dir Change will move"]}
-		</PathPref>
->>>>>>> 39886504
 
 		<div class="text-2xl mt-6 mb-1 font-bold text-slate-100 border-b border-slate-500 pb-1">
 			{$activeGame?.displayName} {get(t)["settings"]}
