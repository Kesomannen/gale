--- conflicted
+++ resolved
@@ -126,21 +126,8 @@
 			<br />
 			{m.prefs_miscellaneous_fetchMods_content_2()}<b>{m.prefs_miscellaneous_fetchMods_content_3()}</b>.
 		</TogglePref>
-
-		<TogglePref
-<<<<<<< HEAD
-			label={m.prefs_miscellaneous_sendTelemetry_title()}
-			value={prefs.sendTelemetry}
-			set={set((value, prefs) => (prefs.sendTelemetry = value))}
-		>
-			{m.prefs_miscellaneous_sendTelemetry_content()}
-		</TogglePref>
-
 		<TogglePref
 			label={m.prefs_miscellaneous_pullBeforeLaunch_title()}
-=======
-			label="Pull before launch"
->>>>>>> 55c346df
 			value={prefs.pullBeforeLaunch}
 			set={set((value, prefs) => (prefs.pullBeforeLaunch = value))}
 		>
