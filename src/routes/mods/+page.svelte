<script lang="ts">
	import { invokeCommand } from '$lib/invoke';
	import { SortBy, type Mod } from '$lib/models';
	import { shortenFileSize } from '$lib/util';

	import ModList from '$lib/modlist/ModList.svelte';

	import Icon from '@iconify/svelte';
	import { Button, DropdownMenu } from 'bits-ui';
	import { onMount } from 'svelte';
	import { listen, type UnlistenFn } from '@tauri-apps/api/event';
	import { fly } from 'svelte/transition';
	import BigButton from '$lib/components/BigButton.svelte';
	import ConfirmPopup from '$lib/components/ConfirmPopup.svelte';
	import { modQuery, activeGame } from '$lib/stores';

	import { T, t } from '$i18n';

	const sortOptions = [SortBy.LastUpdated, SortBy.Newest, SortBy.Rating, SortBy.Downloads];

	let mods: Mod[] = [];
	let activeMod: Mod | undefined;
	let activeDownloadSize: number | undefined;

	let versionsDropdownOpen = false;

	let missingDepsOpen = false;
	let missingDeps: string[] = [];

	$: activeModRef = activeMod
		? {
				packageUuid: activeMod.uuid,
				versionUuid: activeMod.versions[0].uuid
			}
		: undefined;

	let isActiveModInstalled = false;

	let unlistenFromQuery: UnlistenFn | undefined;

	onMount(() => {
		listen<Mod[]>('mod_query_result', (evt) => {
			mods = evt.payload;
		}).then((unlisten) => {
			unlistenFromQuery = unlisten;
		});

		return () => {
			if (unlistenFromQuery) {
				unlistenFromQuery();
			}
			invokeCommand('stop_querying_thunderstore');
		};
	});

	$: if (activeMod) {
		invokeCommand<boolean>('is_mod_installed', { uuid: activeMod.uuid }).then(
			(result) => (isActiveModInstalled = result)
		);

		invokeCommand<number>('get_download_size', { modRef: activeModRef }).then(
			(size) => (activeDownloadSize = size)
		);
	}

	$: {
		$modQuery;
		$activeGame;
		refresh();
	}

	async function refresh() {
		mods = await invokeCommand<Mod[]>('query_thunderstore', { args: $modQuery });
	}

	async function installLatest(mod: Mod) {
		await install({
			packageUuid: mod.uuid,
			versionUuid: mod.versions[0].uuid
		});
	}

	async function install(modRef?: { packageUuid: string; versionUuid: string }) {
		missingDeps = await invokeCommand<string[]>('get_missing_deps', { modRef });
		if (missingDeps.length > 0) {
			missingDepsOpen = true;
			return;
		}

		await invokeCommand('install_mod', { modRef });
		modQuery.update((query) => query);
		activeMod = activeMod;
	}
</script>

<ModList
	bind:activeMod
	bind:mods
	queryArgs={modQuery}
	{sortOptions}
	showInstalledIcon
	on:onModCtrlClicked={({ detail: { mod } }) => installLatest(mod)}
>
	<div slot="details" class="mt-2 flex text-lg text-white">
		<Button.Root
			class="flex flex-grow items-center justify-center gap-2 rounded-l-lg py-2
							enabled:bg-green-600 enabled:font-semibold enabled:hover:bg-green-500
							disabled:cursor-not-allowed disabled:bg-gray-600 disabled:opacity-80"
			on:click={() => install(activeModRef)}
			disabled={isActiveModInstalled}
		>
			{#if isActiveModInstalled}
				{t("Mod already installed")}
			{:else}
<<<<<<< HEAD
				<Icon icon="mdi:download" class="text-xl align-middle" />
				{t("Install")}
=======
				<Icon icon="mdi:download" class="align-middle text-xl" />
				Install
>>>>>>> cd56a2e1
				{#if activeDownloadSize !== undefined && activeDownloadSize > 0}
					({shortenFileSize(activeDownloadSize)})
				{/if}
			{/if}
		</Button.Root>
		<DropdownMenu.Root bind:open={versionsDropdownOpen}>
			<DropdownMenu.Trigger
				class="ml-0.5 gap-2 rounded-r-lg px-1.5 py-2 text-2xl
						enabled:bg-green-600 enabled:font-medium enabled:hover:bg-green-500
						disabled:cursor-not-allowed disabled:bg-gray-600 disabled:opacity-80"
				disabled={isActiveModInstalled}
			>
				<Icon
					icon="mdi:chevron-down"
					class="origin-center transform align-middle text-xl transition-transform {versionsDropdownOpen
						? 'rotate-180'
						: 'rotate-0'}"
				/>
			</DropdownMenu.Trigger>
			<DropdownMenu.Content
				class="flex max-h-72 w-48 flex-col gap-0.5 overflow-y-auto rounded-lg border border-gray-500 bg-gray-700 p-1 shadow-xl"
				transition={fly}
				transitionConfig={{ duration: 100 }}
			>
				{#each activeMod?.versions ?? [] as version}
					<DropdownMenu.Item
						class="flex flex-shrink-0 cursor-default items-center truncate rounded-md px-3 py-1 text-left text-slate-300 hover:bg-gray-600 hover:text-slate-100"
						on:click={() => {
							if (!activeMod) return;

							install({
								packageUuid: activeMod.uuid,
								versionUuid: version.uuid
							});
						}}
					>
						{version.name}
					</DropdownMenu.Item>
				{/each}
			</DropdownMenu.Content>
		</DropdownMenu.Root>
	</div>

	<div slot="item" let:mod>
		{#if !mod.isInstalled}
			<Button.Root
				class="ml-2 mr-0.5 mt-0.5 hidden rounded-lg bg-green-600 p-2.5 align-middle text-2xl text-white hover:bg-green-500 group-hover:inline"
				on:click={() => installLatest(mod)}
			>
				<Icon icon="mdi:download" />
			</Button.Root>
		{/if}
	</div>
</ModList>

<ConfirmPopup title="{t("Missing dependencies")}" bind:open={missingDepsOpen}>
	{T("Missing dependencies description", {"name": activeMod?.name})}

	<ul class="mt-1">
		{#each missingDeps as dep}
			<li>- {dep}</li>
		{/each}
	</ul>

	<svelte:fragment slot="buttons">
		<BigButton
			color="red"
			fontWeight="semibold"
			on:click={() => {
				invokeCommand('install_mod', { modRef: activeModRef });
			}}
		>
			{t("Install anyway")}
		</BigButton>
	</svelte:fragment>
</ConfirmPopup><|MERGE_RESOLUTION|>--- conflicted
+++ resolved
@@ -112,13 +112,8 @@
 			{#if isActiveModInstalled}
 				{t("Mod already installed")}
 			{:else}
-<<<<<<< HEAD
-				<Icon icon="mdi:download" class="text-xl align-middle" />
+				<Icon icon="mdi:download" class="align-middle text-xl" />
 				{t("Install")}
-=======
-				<Icon icon="mdi:download" class="align-middle text-xl" />
-				Install
->>>>>>> cd56a2e1
 				{#if activeDownloadSize !== undefined && activeDownloadSize > 0}
 					({shortenFileSize(activeDownloadSize)})
 				{/if}
