--- conflicted
+++ resolved
@@ -268,13 +268,8 @@
 		{#if unknownMods.length > 0}
 			<div class="mb-1 mr-3 flex items-center rounded-lg bg-red-600 py-1.5 pl-3 pr-1 text-red-100">
 				<Icon icon="mdi:alert-circle" class="mr-2 text-xl" />
-<<<<<<< HEAD
 				{t("Following " + (unknownMods.length === 1 ? 'mod' : 'mods') + " not found")} {unknownMods
-					.map((mod) => mod.name)
-=======
-				The following {unknownMods.length === 1 ? 'mod' : 'mods'} could not be found: {unknownMods
 					.map((mod) => mod.fullName)
->>>>>>> af38be00
 					.join(', ')}.
 				<Button.Root
 					class="ml-1 font-semibold text-white hover:text-red-100 hover:underline"
@@ -408,15 +403,9 @@
 
 <DependantsPopup
 	bind:this={removeDependants}
-<<<<<<< HEAD
 	title={t("Confirm uninstallation")}
 	verb={t("Uninstall")}
 	description={t("Confirm uninstallation description")}
-=======
-	title="Confirm uninstallation"
-	verb="Uninstall"
-	description="The following mods depend on %s and will likely not work if it is uninstalled"
->>>>>>> af38be00
 	commandName="remove_mod"
 	onExecute={() => {
 		refresh();
@@ -427,15 +416,9 @@
 
 <DependantsPopup
 	bind:this={disableDependants}
-<<<<<<< HEAD
 	title={t("Confirm disabling")}
 	verb={t("Disable")}
 	description={t("Confirm disabling description")}
-=======
-	title="Confirm disabling"
-	verb="Disable"
-	description="The following mods depend on %s and will likely not work if it is disabled"
->>>>>>> af38be00
 	commandName="toggle_mod"
 	onExecute={refresh}
 	onCancel={refresh}
@@ -443,15 +426,9 @@
 
 <DependantsPopup
 	bind:this={enableDependencies}
-<<<<<<< HEAD
 	title={t("Confirm enabling")}
 	verb={t("Enable")}
 	description={t("Confirm enabling description")}
-=======
-	title="Confirm enabling"
-	verb="Enable"
-	description="%s depends on the following disabled mods, and will likely not work if any of them are disabled"
->>>>>>> af38be00
 	commandName="toggle_mod"
 	onExecute={refresh}
 	onCancel={refresh}
