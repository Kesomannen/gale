--- conflicted
+++ resolved
@@ -159,68 +159,6 @@
     Ok(response.key)
 }
 
-<<<<<<< HEAD
-#[typeshare]
-#[derive(Serialize, Deserialize, Debug)]
-#[serde(rename_all = "camelCase")]
-pub struct ModpackArgs {
-    pub name: String,
-    pub description: String,
-    pub version_number: semver::Version,
-    pub icon: PathBuf,
-    pub website_url: Option<String>,
-}
-
-fn export_pack(
-    profile: &Profile,
-    path: &Path,
-    args: ModpackArgs,
-    thunderstore: &Thunderstore,
-) -> Result<()> {
-    let dep_strings = profile
-        .remote_mods()
-        .filter(|(_, enabled)| *enabled) // filter out disabled mods
-        .map(|(mod_ref, _)| {
-            let borrowed_mod = mod_ref.borrow(thunderstore)?;
-            Ok(borrowed_mod.version.full_name.clone())
-        })
-        .collect::<Result<Vec<_>>>()
-        .context("failed to resolve modpack dependencies")?;
-
-    let manifest = PackageManifest {
-        name: args.name,
-        description: args.description,
-        version_number: args.version_number,
-        website_url: args.website_url.unwrap_or_default(),
-        dependencies: dep_strings,
-        installers: None,
-        author: None,
-    };
-
-    let mut zip = util::zip::builder(path)?;
-
-    zip.write_str("manifest.json", &serde_json::to_string_pretty(&manifest)?)?;
-
-    let readme = format!("# {}\n\n{}", manifest.name, manifest.description);
-    zip.write_str("README.md", &readme)?;
-
-    let img = ImageReader::open(&args.icon)?.decode()?;
-    let img = img.resize_exact(256, 256, FilterType::Lanczos3);
-
-    let mut bytes = Vec::new();
-    img.write_to(&mut Cursor::new(&mut bytes), ImageFormat::Png)?;
-    zip.write("icon.png", &bytes)?;
-
-    write_includes(profile, &mut zip)?;
-
-    Ok(())
-}
-
-fn write_includes(profile: &Profile, zip: &mut util::zip::ZipBuilder) -> Result<()> {
-    for file in find_includes(&profile.path) {
-        let writer = zip.writer(&file)?;
-        let mut reader = fs::File::open(profile.path.join(&file))?;
-=======
 fn write_includes<P, I>(includes: I, zip: &mut util::zip::ZipBuilder) -> Result<()>
 where
     P: AsRef<Path>,
@@ -229,7 +167,6 @@
     for (source, destination) in includes {
         let writer = zip.writer(destination)?;
         let mut reader = fs::File::open(&source)?;
->>>>>>> 58ef6c27
         io::copy(&mut reader, writer)?;
     }
 
