--- conflicted
+++ resolved
@@ -12,7 +12,7 @@
 use serde::{Deserialize, Serialize};
 use tauri::AppHandle;
 use tempfile::tempdir;
-use tracing::{debug, trace};
+use tracing::trace;
 use uuid::Uuid;
 
 use crate::{
@@ -31,17 +31,13 @@
 
 pub use local::{import_local_mod, import_local_mod_base64};
 
-<<<<<<< HEAD
 use super::export::{self, IncludeExtensions, IncludeGenerated};
-=======
-use super::export::{IncludeExtensions, IncludeGenerated};
-
-pub fn read_file_at_path(path: PathBuf, app: &AppHandle) -> Result<ImportData> {
+
+pub fn read_file_at_path(path: PathBuf) -> Result<ImportData> {
     let file = File::open(&path).fs_context("opening file", &path)?;
 
-    read_file(file, app)
-}
->>>>>>> ed8a8283
+    read_file(file)
+}
 
 #[derive(Serialize, Deserialize, Clone)]
 #[serde(rename_all = "camelCase")]
