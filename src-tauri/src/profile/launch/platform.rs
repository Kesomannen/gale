--- conflicted
+++ resolved
@@ -132,7 +132,6 @@
     Ok(PathBuf::from(path))
 }
 
-<<<<<<< HEAD
 pub fn get_steam_launch_options(app_id: u32) -> Result<serde_json::Value> {
     let app_info = get_steam_app_info(app_id)?;
 
@@ -181,10 +180,7 @@
         .ok_or_eyre(format!("App ID {} not found in Steam appinfo.vdf", app_id))
 }
 
-fn epic_command(game: Game) -> Result<Command> {
-=======
 fn create_epic_command(game: Game) -> Result<Command> {
->>>>>>> 7ce4a484
     let Some(epic) = &game.platforms.epic_games else {
         bail!("{} is not available on Epic Games", game.name)
     };
