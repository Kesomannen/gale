--- conflicted
+++ resolved
@@ -154,10 +154,6 @@
         })
     }
 
-<<<<<<< HEAD
-    /// Map a file in the mod archive (at relative_path) to the target path relative to the profile's root.
-    /// Ok(None) means a file should be ignored
-=======
     /// Checks if we need to skip overlapping path segments.
     fn handle_overlap<'p>(
         &self,
@@ -200,7 +196,8 @@
         components
     }
 
->>>>>>> 33c0f0f7
+    /// Map a file in the mod archive (at relative_path) to the target path relative to the profile's root.
+    /// Ok(None) means a file should be ignored
     fn map_file<'p>(
         &self,
         relative_path: &'p Path,
@@ -272,11 +269,8 @@
             if flatten {
                 // place the file directly into the default directory
                 let file_name = prev.file_name().ok_or_eyre("malformed archive")?;
-<<<<<<< HEAD
 
                 // ex. icon.png -> BepInEx/plugins/icon.png
-=======
->>>>>>> 33c0f0f7
                 target.push(file_name);
             } else {
                 // place the file along with its parent directories into the default directory
@@ -292,15 +286,11 @@
                 target.push(prev);
             }
 
-<<<<<<< HEAD
             // ex. relative_path: MyFolder/plugins/MyOtherFolder/Plugin.dll
             //    (with flatten): BepInEx/plugins/MyOtherFolder/Plugin.dll
             // (without flatten): BepInEx/plugins/MyFolder/MyOtherFolder/Plugin.dll
-            target.push(components);
-=======
             let components_to_add = self.handle_overlap(components, subdir, flatten);
             target.push(components_to_add);
->>>>>>> 33c0f0f7
         }
 
         Ok(Some(Cow::Owned(target)))
